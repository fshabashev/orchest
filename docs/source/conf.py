# Configuration file for the Sphinx documentation builder.
#
# This file only contains a selection of the most common options. For a
# full list see the documentation:
# https://www.sphinx-doc.org/en/master/usage/configuration.html

# -- Path setup -------------------------------------------------------

# If extensions (or modules to document with autodoc) are in another
# directory, add these directories to sys.path here. If the directory
# is relative to the documentation root, use os.path.abspath to make it
# absolute, like shown here.
#
import os
import sys

sys.path.insert(0, os.path.abspath("../../orchest-sdk/python"))


# -- Project information ----------------------------------------------

project = "Orchest"
copyright = "2021, Orchest Software B.V."
author = "Rick Lamers, Yannick Perrenet"

# The full version, including alpha/beta/rc tags
# We exclude the exact release because that is error prone when having
# to update it on every release.
# release = "0.3.0"
version = "alpha"
html_title = "Orchest documentation"


# -- General configuration --------------------------------------------

master_doc = "index"

# Add any Sphinx extension module names here, as strings. They can be
# extensions coming with Sphinx (named 'sphinx.ext.*') or your custom
# ones.
extensions = [
    "myst_parser",
    "sphinx.ext.autodoc",
    "sphinx.ext.napoleon",
]

# Add any paths that contain templates here, relative to this dir.
templates_path = ["_templates"]

# List of patterns, relative to source directory, that match files and
# directories to ignore when looking for source files.
# This pattern also affects html_static_path and html_extra_path.
exclude_patterns = [""]

# Autodoc configurations.
# Mock dependencies that are not available at build time.
autodoc_mock_imports = ["boto3", "pyarrow", "sqlalchemy"]
# The first line of the docstring can be considered to be the
# function's signature (if it looks like one).
autodoc_docstring_signature = True


# -- Options for HTML output ------------------------------------------

# The theme to use for HTML and HTML Help pages.  See the documentation
# for a list of builtin themes.
html_theme = "press"
html_theme_options = {
    "external_links": [
        ("Website", "https://orchest.io"),
        ("Github", "https://github.com/orchest/orchest"),
    ]
}
<<<<<<< HEAD
=======
html_sidebars = {"**": ["searchbox.html", "util/sidetoc.html"]}

>>>>>>> c0ac6a0e

# Add any paths that contain custom static files (such as style sheets)
# here, relative to this directory. They are copied after the builtin
# static files, so a file named "default.css" will overwrite the
# builtin "default.css".
html_static_path = ["_static"]

html_css_files = [
    "css/custom_styles.css",
]<|MERGE_RESOLUTION|>--- conflicted
+++ resolved
@@ -71,11 +71,8 @@
         ("Github", "https://github.com/orchest/orchest"),
     ]
 }
-<<<<<<< HEAD
-=======
 html_sidebars = {"**": ["searchbox.html", "util/sidetoc.html"]}
 
->>>>>>> c0ac6a0e
 
 # Add any paths that contain custom static files (such as style sheets)
 # here, relative to this directory. They are copied after the builtin
