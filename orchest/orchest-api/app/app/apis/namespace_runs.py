from datetime import datetime

from celery.task.control import revoke
from flask import current_app, request
from flask_restplus import Namespace, Resource, fields

from app.celery_app import make_celery
from app.connections import db
from app.core.pipelines import construct_pipeline
import app.models as models
<<<<<<< HEAD
from app.celery_app import make_celery
from app.utils import construct_pipeline
from app.schema import step_status, status_update, run_configuration, run, runs
=======
>>>>>>> ca130b19


api = Namespace('runs', description='Managing (partial) runs')

api.models[run.name] = run
api.models[runs.name] = runs
api.models[step_status.name] = step_status
api.models[status_update.name] = status_update
api.models[run_configuration.name] = run_configuration


@api.route('/')
class RunList(Resource):
    @api.doc('get_runs')
    @api.marshal_with(runs)
    def get(self):
        """Fetch all runs.

        Either in the queue, running or already completed.
        """
        runs = models.Run.query.all()
        return {'runs': [run.as_dict() for run in runs]}, 200

    @api.doc('start_run')
    @api.expect(run_configuration)
    @api.marshal_with(run, code=201, description='Run started')
    def post(self):
        """Start a new run."""
        post_data = request.get_json()
        post_data['run_config']['run_endpoint'] = 'runs'
        
        # Construct pipeline.
        pipeline = construct_pipeline(**post_data)

        # Create Celery object with the Flask context and construct the
        # kwargs for the job.
        celery = make_celery(current_app)
        celery_job_kwargs = {
            'pipeline_description': pipeline.to_dict(),
            'run_config': post_data['run_config'],
        }

        # Start the run as a background task on Celery. Due to circular
        # imports we send the task by name instead of importing the
        # function directly.
        res = celery.send_task('app.core.tasks.run_partial',
                               kwargs=celery_job_kwargs)

        # NOTE: this is only if a backend is configured.  The task does
        # not return anything. Therefore we can forget its result and
        # make sure that the Celery backend releases recourses (for
        # storing and transmitting results) associated to the task.
        # Uncomment the line below if applicable.
        # res.forget()

        # NOTE: we are setting the status of the run ourselves without
        # using the option of celery to get the status of tasks. This
        # way we do not have to configure a backend (where the default
        # of "rpc://" does not give the results we would want).
        run = {
           'run_uuid': res.id,
           'pipeline_uuid': pipeline.properties['uuid'],
           'status': 'PENDING',
        }
        db.session.add(models.Run(**run))

        # Set an initial value for the status of the pipline steps that
        # will be run.
        step_uuids = [s.properties['uuid'] for s in pipeline.steps]

        step_statuses = []
        for step_uuid in step_uuids:
            step_statuses.append(models.StepStatus(**{
                'run_uuid': res.id,
                'step_uuid': step_uuid,
                'status': 'PENDING'
            }))
        db.session.bulk_save_objects(step_statuses)

        db.session.commit()
    
        run['step_statuses'] = step_statuses
        return run, 201


@api.route('/<string:run_uuid>')
@api.param('run_uuid', 'UUID for Run')
@api.response(404, 'Run not found')
class Run(Resource):
    @api.doc('get_run')
    @api.marshal_with(run, code=200)
    def get(self, run_uuid):
        """Fetch a run given its UUID."""
        run = models.Run.query.get_or_404(run_uuid, description='Run not found')
        return run.__dict__

    @api.doc('set_run_status')
    @api.expect(status_update)
    def put(self, run_uuid):
        """Set the status of a run."""
        post_data = request.get_json()

        res = models.Run.query.filter_by(run_uuid=run_uuid).update({
            'status': post_data['status']
        })

        if res:
            db.session.commit()

        return {'message': 'Status was updated successfully'}, 200

    @api.doc('delete_run')
    @api.response(200, 'Run terminated')
    def delete(self, run_uuid):
        """Stop a run given its UUID."""
        # TODO: we could specify more options when deleting the run.
        # TODO: error handling.
        # TODO: possible set status of steps and Run to "REVOKED"

        # NOTE: The terminate option is a last resort for administrators
        # when a task is stuck. It’s not for terminating the task, it’s
        # for terminating the process that’s executing the task, and
        # that process may have already started processing another task
        # at the point when the signal is sent, so for this reason you
        # must never call this programmatically.
        revoke(run_uuid)

        return {'message': 'Run termination was successful'}, 200


@api.route('/<string:run_uuid>/<string:step_uuid>',
           doc={'description': 'Set and get execution status of steps.'})
@api.param('run_uuid', 'UUID for Run')
@api.param('step_uuid', 'UUID of Pipeline Step')
@api.response(404, 'Pipeline step not found')
class StepStatus(Resource):
    @api.doc('get_step_status')
    @api.marshal_with(step_status, code=200)
    def get(self, run_uuid, step_uuid):
        """Fetch a step of a given run given their ids."""
        # TODO: Returns the status and logs. Of course logs are empty if
        #       the step is not executed yet.
        step = models.StepStatus.query.get_or_404(
            ident=(run_uuid, step_uuid),
            description='Run and step combination not found'
        )
        return step.__dict__

    @api.doc('set_step_status')
    @api.expect(status_update)
    def put(self, run_uuid, step_uuid):
        """Set the status of a step."""
        post_data = request.get_json()

        # TODO: don't we want to do this async? Since otherwise the API
        #       call might be blocking another since they both execute
        #       on the database? SQLite can only have one process write
        #       to the db. If this becomes an issue than we could also
        #       use an in-memory db (since that is a lot faster than
        #       disk). Otherwise we might have to use PostgreSQL.
        # TODO: first check the status and make sure it says PENDING or
        #       whatever. Because if is empty then this would write it
        #       and then get overwritten afterwards with "PENDING".
        data = post_data
        if data['status'] == 'STARTED':
            data['started_time'] = datetime.fromisoformat(data['started_time'])
        elif data['status'] in ['SUCCESS', 'FAILURE']:
            data['ended_time'] = datetime.fromisoformat(data['ended_time'])

        res = models.StepStatus.query.filter_by(
            run_uuid=run_uuid, step_uuid=step_uuid
        ).update(data)

        if res:
            db.session.commit()

        return {'message': 'Status was updated successfully'}, 200<|MERGE_RESOLUTION|>--- conflicted
+++ resolved
@@ -2,18 +2,13 @@
 
 from celery.task.control import revoke
 from flask import current_app, request
-from flask_restplus import Namespace, Resource, fields
+from flask_restplus import Namespace, Resource
 
 from app.celery_app import make_celery
 from app.connections import db
 from app.core.pipelines import construct_pipeline
+from app.schema import step_status, status_update, run_configuration, run, runs
 import app.models as models
-<<<<<<< HEAD
-from app.celery_app import make_celery
-from app.utils import construct_pipeline
-from app.schema import step_status, status_update, run_configuration, run, runs
-=======
->>>>>>> ca130b19
 
 
 api = Namespace('runs', description='Managing (partial) runs')
@@ -44,7 +39,7 @@
         """Start a new run."""
         post_data = request.get_json()
         post_data['run_config']['run_endpoint'] = 'runs'
-        
+
         # Construct pipeline.
         pipeline = construct_pipeline(**post_data)
 
@@ -94,7 +89,7 @@
         db.session.bulk_save_objects(step_statuses)
 
         db.session.commit()
-    
+
         run['step_statuses'] = step_statuses
         return run, 201
 
