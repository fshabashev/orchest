import logging
import sys
<<<<<<< HEAD
import pprint
import docker
import os
import re

from docker.types import Mount


VALID_COMMANDS = {
    "start": "Starts the Orchest application",
    "help": "Shows this help menu",
    "stop": "Stops the Orchest application",
    "status": "Checks the current status of the Orchest application",
    "update": "Update Orchest to the latest version by pulling latest container images"
}

DOCKER_NETWORK = 'orchest'

if "HOST_USER_DIR" in os.environ:
    HOST_USER_DIR = os.environ.get("HOST_USER_DIR")
else:
    raise("Need to set HOST_USER_DIR!")

if "HOST_CONFIG_DIR" in os.environ:
    HOST_CONFIG_DIR = os.environ.get("HOST_CONFIG_DIR")
else:
    raise("Need to set HOST_CONFIG_DIR!")

DURABLE_QUEUES_DIR = ".orchest/rabbitmq-mnesia"

# Set to `True` if you want to pull images from Dockerhub
# instead of using local equivalents

CONTAINER_MAPPING = {
    "orchestsoftware/orchest-api:latest": {
        "environment": {},
        "command": None,
        "name": "orchest-api",
        "mounts": [
            {
                # Needed for persistent db.
                "source": HOST_USER_DIR,
                "target": "/userdir"
            },
            {
                "source": "/var/run/docker.sock",
                "target": "/var/run/docker.sock"
            },
        ],

    },
    "orchestsoftware/orchest-webserver:latest": {
        "name": "orchest-webserver",
        "environment": {
            "HOST_USER_DIR": HOST_USER_DIR,
        },
        "mounts": [
            {
                "source": "/var/run/docker.sock",
                "target": "/var/run/docker.sock"
            },
            {
                "source": HOST_USER_DIR,
                "target": "/userdir"
            },
            {
                "source": HOST_CONFIG_DIR,
                "target": "/config"
            }
        ],
    },
    "orchestsoftware/celery-worker:latest": {
        "name": "celery-worker",
        "mounts": [
            {
                "source": "/var/run/docker.sock",
                "target": "/var/run/docker.sock"
            },
            {
                # Mount is needed for copying the snapshot dir to
                # pipeline run dirs for experiments.
                "source": HOST_USER_DIR,
                "target": "/userdir"
            },
        ]
    },
    "rabbitmq:3": {
        "name": "rabbitmq-server",
        "hostname": "rabbitmq-hostname",
        "mounts": [
            {
                # Persisting RabbitMQ Queues.
                "source": os.path.join(HOST_USER_DIR, DURABLE_QUEUES_DIR),
                "target": "/var/lib/rabbitmq/mnesia",
            }
        ],
    },
    "orchestsoftware/auth-server:latest": {
        "name": "auth-server",
        "environment": {},
        "mounts": [
            {
                "source": HOST_CONFIG_DIR,
                "target": "/config"
            },
            {
                "source": HOST_USER_DIR,
                "target": "/userdir"
            },
        ],
    },
    "orchestsoftware/nginx-proxy:latest": {
        "name": "nginx-proxy",
        "ports": {
            "80/tcp": 8000,
            "443/tcp": 443,
        }
    },
}

# TODO: shutting down can be done easier by just shutting down all the
#       containers inside the "orchest" docker network.
# images in CONTAINER_MAPPING need to be run in the application on start
# additional images below are necessary for dynamically creating containers
# in Orchest for the pipeline steps / Jupyter server / Enterprise Gateway

IMAGES = list(CONTAINER_MAPPING.keys())
IMAGES += [
    "elyra/enterprise-gateway:2.2.0rc2",
    "orchestsoftware/jupyter-server:latest",
    "orchestsoftware/custom-base-kernel-py:latest",
    "orchestsoftware/custom-base-kernel-r:latest",
    "orchestsoftware/memory-server:latest",
    "orchestsoftware/orchest-ctl:latest",
]


def clean_containers():
    client = docker.from_env()

    running_containers = client.containers.list(all=True)

    for container in running_containers:
        if len(container.image.tags) > 0 and \
           container.image.tags[0] in IMAGES and \
           container.status == "exited":
            logging.info("Removing exited container `%s`" % container.name)
            container.remove()


def start():
    logging.info("Starting Orchest...")

    # check if all images are present
    if install_complete():
        client = docker.from_env()

        # start by cleaning up old containers lingering
        clean_containers()

        # start containers from CONTAINER_MAPPING that haven't started
        running_containers = client.containers.list()

        # NOTE: is the repo tag always the first tag in the Docker Engine API?
        running_container_images = [
            running_container.image.tags[0] for running_container in running_containers if len(running_container.image.tags) > 0
        ]

        images_to_start = [
            image_name
            for image_name in CONTAINER_MAPPING.keys()
            if image_name not in running_container_images
        ]

        for container_image in CONTAINER_MAPPING.keys():

            if container_image in images_to_start:

                container_spec = CONTAINER_MAPPING[container_image]

                mounts = []
                if 'mounts' in container_spec:
                    mounts = [
                        Mount(
                            target=mount['target'],
                            source=mount['source'],
                            type='bind'
                        )
                        for mount in container_spec['mounts']
                    ]

                environment = container_spec.get('environment', {})
                ports = container_spec.get('ports', {})
                hostname = container_spec.get('hostname')
                command = container_spec.get('command')

                logging.info("Starting image %s" % container_image)

                client.containers.run(
                    image=container_image,
                    command=command,
                    name=container_spec['name'],
                    detach=True,
                    mounts=mounts,
                    network=DOCKER_NETWORK,
                    environment=environment,
                    ports=ports,
                    hostname=hostname,
                )

        log_server_url()

    else:
        logging.info("Installation required. Starting installer.")
        install_images()
        install_network()
        logging.info("Installation finished. Attempting to start...")
        start()


def install_network():

    docker_client = docker.from_env()

    try:
        docker_client.networks.get(DOCKER_NETWORK)
    except docker.errors.NotFound as e:

        logging.info("Orchest sends an anonymized ping to analytics.orchest.io. You can disable this by adding { \"TELEMETRY_DISABLED\": true } to config.json in %s" % HOST_CONFIG_DIR)

        logging.info("Docker network %s doesn't exist: %s. Creating it." % (DOCKER_NETWORK, e))
        # Create Docker network named "orchest" with a custom subnet such that
        # containers can be spawned at custom static IP addresses.
        ipam_pool = docker.types.IPAMPool(subnet='172.31.0.0/16')
        ipam_config = docker.types.IPAMConfig(pool_configs=[ipam_pool])
        docker_client.networks.create(
            DOCKER_NETWORK,
            driver="bridge",
            ipam=ipam_config
        )


def install_complete():

    docker_client = docker.from_env()

    missing_images = check_images()

    if len(missing_images) > 0:
        logging.warning("Missing images: %s" % missing_images)
        return False

    try:
        docker_client.networks.get(DOCKER_NETWORK)
    except docker.errors.NotFound as e:
        logging.warning("Docker network (%s) not installed: %s" % (DOCKER_NETWORK, e))
        return False

    return True


def check_images():

    client = docker.from_env()

    missing_images = []

    for image in IMAGES:
        try:
            client.images.get(image)
            # logging.info("Image `%s` is installed." % image)
        except docker.errors.ImageNotFound as e:
            missing_images.append(image)
        except docker.errors.APIError as e:
            raise e

    return missing_images


def install_images():

    client = docker.from_env()

    for image in IMAGES:
        try:
            client.images.get(image)
        except docker.errors.ImageNotFound as e:
            logging.info("Pulling image `%s` ..." % image)
            client.images.pull(image)
            logging.info("Pulled image `%s`." % image)


def get_application_url():

    client = docker.from_env()

    try:
        # raise Exception if not found
        client.containers.get("orchest-webserver")

        return "http://localhost:%i" % CONTAINER_MAPPING["orchestsoftware/nginx-proxy:latest"]["ports"]["80/tcp"]

    except Exception as e:
        print(e)
        return ""


def help_func():
    for key in VALID_COMMANDS:
        print("{0:20}\t {1}".format(key, VALID_COMMANDS[key]), flush=True)


def stop():
    client = docker.from_env()

    # shut down containers
    running_containers = client.containers.list()

    container_names = [CONTAINER_MAPPING[container_key]['name'] for container_key in CONTAINER_MAPPING]

    for running_container in running_containers:
        if len(running_container.image.tags) > 0 and running_container.image.tags[0] in IMAGES:
            
            # don't kill orchest-ctl itself
            if running_container.image.tags[0] == "orchestsoftware/orchest-ctl:latest":
                continue

            logging.info("Killing container %s" % running_container.name)
            try:
                running_container.kill()
                running_container.remove()
            except Exception as e:
                print(e)
        elif running_container.name in container_names:
            logging.info("Killing container %s" % running_container.name)
            try:
                running_container.kill()
                running_container.remove()
            except Exception as e:
                print(e)


def log_server_url():
    orchest_url = get_application_url()
    if len(orchest_url) > 0:
        logging.info("Orchest is running at: %s" % orchest_url)
    else:
        logging.warning("Orchest is not running.")


def dev_mount_inject():

    logging.info("Orchest starting in DEV mode. This mounts host directories to monitor for source code changes.")

    # orchest-webserver dev mount
    orchest_webserver_spec = CONTAINER_MAPPING["orchestsoftware/orchest-webserver:latest"]
    orchest_webserver_spec['mounts'] += [
        {
            "source": os.path.join(
                os.environ.get("HOST_PWD"),
                "orchest",
                "orchest-webserver",
                "app"),
            "target": "/orchest/orchest/orchest-webserver/app"
        }
    ]

    orchest_webserver_spec['mounts'] += [
        {
            "source": os.path.join(
                os.environ.get("HOST_PWD"),
                "lib",
                "python"),
            "target": "/orchest/lib/python"
        }
    ]

    orchest_webserver_spec['environment']["FLASK_ENV"] = "development"
    orchest_webserver_spec['command'] = [
       "./debug.sh",
    ]

    # auth-server dev mount
    orchest_auth_server_spec = CONTAINER_MAPPING["orchestsoftware/auth-server:latest"]
    orchest_auth_server_spec['mounts'] += [
        {
            "source": os.path.join(
                os.environ.get("HOST_PWD"),
                "orchest",
                "auth-server",
                "app"),
            "target": "/orchest/orchest/auth-server/app"
        }
    ]
    
    orchest_auth_server_spec['mounts'] += [
        {
            "source": os.path.join(
                os.environ.get("HOST_PWD"),
                "lib",
                "python"),
            "target": "/orchest/lib/python"
        }
    ]


    orchest_auth_server_spec['environment']["FLASK_APP"] = "main.py"
    orchest_auth_server_spec['environment']["FLASK_DEBUG"] = "1"
    orchest_auth_server_spec['command'] = [
       "flask",
       "run",
       "--host=0.0.0.0",
       "--port=80"
    ]

    # orchest-api dev mount
    orchest_api_spec = CONTAINER_MAPPING["orchestsoftware/orchest-api:latest"]
    orchest_api_spec["mounts"] += [
        {
            "source": os.path.join(
                os.environ.get("HOST_PWD"),
                "orchest",
                "orchest-api",
                "app",
                "app"),
            "target": "/orchest/orchest/orchest-api/app/app"
        }
    ]

    orchest_api_spec['mounts'] += [
        {
            "source": os.path.join(
                os.environ.get("HOST_PWD"),
                "lib",
                "python"),
            "target": "/orchest/lib/python"
        }
    ]

    orchest_api_spec["ports"] = {
        "80/tcp": 8080
    }
    orchest_api_spec["environment"]["FLASK_APP"] = "main.py"
    orchest_api_spec["environment"]["FLASK_ENV"] = "development"
    orchest_api_spec["command"] = [
       "flask",
       "run",
       "--host=0.0.0.0",
       "--port=80"
    ]

    # nginx-proxy
    nginx_proxy_spec = CONTAINER_MAPPING["orchestsoftware/nginx-proxy:latest"]
    nginx_proxy_spec['ports'] = {
        "80/tcp": 80,
        "443/tcp": 443
    }


def status():

    # view conntainer status
    client = docker.from_env()

    # shut down containers
    running_containers = client.containers.list()

    orchest_container_names = [CONTAINER_MAPPING[container_key]['name'] for container_key in CONTAINER_MAPPING]

    running_prints = ['']
    not_running_prints = ['']

    for container in running_containers:
        if container.name in orchest_container_names:
            running_prints.append("Container %s running." % container.name)
            orchest_container_names.remove(container.name)

    for container_name in orchest_container_names:
        not_running_prints.append("Container %s not running." % container_name)


    if len(running_prints) > 1:
        logging.info('\n'.join(running_prints))

    if len(not_running_prints) > 1:
        logging.info('\n'.join(not_running_prints))


def init_logger():
    logging.basicConfig(level=logging.INFO)

    root = logging.getLogger()
    if len(root.handlers) > 0:
        h = root.handlers[0]
        root.removeHandler(h)

    formatter = logging.Formatter(logging.BASIC_FORMAT)
    handler = logging.StreamHandler(sys.stdout)
    handler.setFormatter(formatter)
    root.addHandler(handler)


def update():
    logging.info("Updating Orchest...")

    client = docker.from_env()

    for image in IMAGES:
        try:
            logging.info("Pulling image `%s` ..." % image)
            client.images.pull(image)
            logging.info("Pulled image `%s`." % image)
        except Exception as e:
            logging.error("Something went wrong while pulling image %s error: %s" % (image, e))
=======
>>>>>>> b7577176

import cmdline
import config
import utils


def main():
    utils.init_logger()

    available_cmds = cmdline.get_available_cmds()
    cmd_to_func = {cmd: getattr(cmdline, cmd) for cmd in available_cmds}

    # Run the appropriate command. If an invalid command is given, then
    # the `default_cmd` is run.
    default_cmd = "help"
    if len(sys.argv) <= 1:
        command = default_cmd
    else:
        command = sys.argv[1]

    if command not in available_cmds:
        logging.error("Command `%s` is not supported." % command)
        command = default_cmd
    else:
        if len(sys.argv) > 2:
            if sys.argv[2] == "dev":
                config.RUN_MODE = "dev"

    cmd_to_func[command]()


if __name__ == '__main__':
    main()<|MERGE_RESOLUTION|>--- conflicted
+++ resolved
@@ -1,522 +1,5 @@
 import logging
 import sys
-<<<<<<< HEAD
-import pprint
-import docker
-import os
-import re
-
-from docker.types import Mount
-
-
-VALID_COMMANDS = {
-    "start": "Starts the Orchest application",
-    "help": "Shows this help menu",
-    "stop": "Stops the Orchest application",
-    "status": "Checks the current status of the Orchest application",
-    "update": "Update Orchest to the latest version by pulling latest container images"
-}
-
-DOCKER_NETWORK = 'orchest'
-
-if "HOST_USER_DIR" in os.environ:
-    HOST_USER_DIR = os.environ.get("HOST_USER_DIR")
-else:
-    raise("Need to set HOST_USER_DIR!")
-
-if "HOST_CONFIG_DIR" in os.environ:
-    HOST_CONFIG_DIR = os.environ.get("HOST_CONFIG_DIR")
-else:
-    raise("Need to set HOST_CONFIG_DIR!")
-
-DURABLE_QUEUES_DIR = ".orchest/rabbitmq-mnesia"
-
-# Set to `True` if you want to pull images from Dockerhub
-# instead of using local equivalents
-
-CONTAINER_MAPPING = {
-    "orchestsoftware/orchest-api:latest": {
-        "environment": {},
-        "command": None,
-        "name": "orchest-api",
-        "mounts": [
-            {
-                # Needed for persistent db.
-                "source": HOST_USER_DIR,
-                "target": "/userdir"
-            },
-            {
-                "source": "/var/run/docker.sock",
-                "target": "/var/run/docker.sock"
-            },
-        ],
-
-    },
-    "orchestsoftware/orchest-webserver:latest": {
-        "name": "orchest-webserver",
-        "environment": {
-            "HOST_USER_DIR": HOST_USER_DIR,
-        },
-        "mounts": [
-            {
-                "source": "/var/run/docker.sock",
-                "target": "/var/run/docker.sock"
-            },
-            {
-                "source": HOST_USER_DIR,
-                "target": "/userdir"
-            },
-            {
-                "source": HOST_CONFIG_DIR,
-                "target": "/config"
-            }
-        ],
-    },
-    "orchestsoftware/celery-worker:latest": {
-        "name": "celery-worker",
-        "mounts": [
-            {
-                "source": "/var/run/docker.sock",
-                "target": "/var/run/docker.sock"
-            },
-            {
-                # Mount is needed for copying the snapshot dir to
-                # pipeline run dirs for experiments.
-                "source": HOST_USER_DIR,
-                "target": "/userdir"
-            },
-        ]
-    },
-    "rabbitmq:3": {
-        "name": "rabbitmq-server",
-        "hostname": "rabbitmq-hostname",
-        "mounts": [
-            {
-                # Persisting RabbitMQ Queues.
-                "source": os.path.join(HOST_USER_DIR, DURABLE_QUEUES_DIR),
-                "target": "/var/lib/rabbitmq/mnesia",
-            }
-        ],
-    },
-    "orchestsoftware/auth-server:latest": {
-        "name": "auth-server",
-        "environment": {},
-        "mounts": [
-            {
-                "source": HOST_CONFIG_DIR,
-                "target": "/config"
-            },
-            {
-                "source": HOST_USER_DIR,
-                "target": "/userdir"
-            },
-        ],
-    },
-    "orchestsoftware/nginx-proxy:latest": {
-        "name": "nginx-proxy",
-        "ports": {
-            "80/tcp": 8000,
-            "443/tcp": 443,
-        }
-    },
-}
-
-# TODO: shutting down can be done easier by just shutting down all the
-#       containers inside the "orchest" docker network.
-# images in CONTAINER_MAPPING need to be run in the application on start
-# additional images below are necessary for dynamically creating containers
-# in Orchest for the pipeline steps / Jupyter server / Enterprise Gateway
-
-IMAGES = list(CONTAINER_MAPPING.keys())
-IMAGES += [
-    "elyra/enterprise-gateway:2.2.0rc2",
-    "orchestsoftware/jupyter-server:latest",
-    "orchestsoftware/custom-base-kernel-py:latest",
-    "orchestsoftware/custom-base-kernel-r:latest",
-    "orchestsoftware/memory-server:latest",
-    "orchestsoftware/orchest-ctl:latest",
-]
-
-
-def clean_containers():
-    client = docker.from_env()
-
-    running_containers = client.containers.list(all=True)
-
-    for container in running_containers:
-        if len(container.image.tags) > 0 and \
-           container.image.tags[0] in IMAGES and \
-           container.status == "exited":
-            logging.info("Removing exited container `%s`" % container.name)
-            container.remove()
-
-
-def start():
-    logging.info("Starting Orchest...")
-
-    # check if all images are present
-    if install_complete():
-        client = docker.from_env()
-
-        # start by cleaning up old containers lingering
-        clean_containers()
-
-        # start containers from CONTAINER_MAPPING that haven't started
-        running_containers = client.containers.list()
-
-        # NOTE: is the repo tag always the first tag in the Docker Engine API?
-        running_container_images = [
-            running_container.image.tags[0] for running_container in running_containers if len(running_container.image.tags) > 0
-        ]
-
-        images_to_start = [
-            image_name
-            for image_name in CONTAINER_MAPPING.keys()
-            if image_name not in running_container_images
-        ]
-
-        for container_image in CONTAINER_MAPPING.keys():
-
-            if container_image in images_to_start:
-
-                container_spec = CONTAINER_MAPPING[container_image]
-
-                mounts = []
-                if 'mounts' in container_spec:
-                    mounts = [
-                        Mount(
-                            target=mount['target'],
-                            source=mount['source'],
-                            type='bind'
-                        )
-                        for mount in container_spec['mounts']
-                    ]
-
-                environment = container_spec.get('environment', {})
-                ports = container_spec.get('ports', {})
-                hostname = container_spec.get('hostname')
-                command = container_spec.get('command')
-
-                logging.info("Starting image %s" % container_image)
-
-                client.containers.run(
-                    image=container_image,
-                    command=command,
-                    name=container_spec['name'],
-                    detach=True,
-                    mounts=mounts,
-                    network=DOCKER_NETWORK,
-                    environment=environment,
-                    ports=ports,
-                    hostname=hostname,
-                )
-
-        log_server_url()
-
-    else:
-        logging.info("Installation required. Starting installer.")
-        install_images()
-        install_network()
-        logging.info("Installation finished. Attempting to start...")
-        start()
-
-
-def install_network():
-
-    docker_client = docker.from_env()
-
-    try:
-        docker_client.networks.get(DOCKER_NETWORK)
-    except docker.errors.NotFound as e:
-
-        logging.info("Orchest sends an anonymized ping to analytics.orchest.io. You can disable this by adding { \"TELEMETRY_DISABLED\": true } to config.json in %s" % HOST_CONFIG_DIR)
-
-        logging.info("Docker network %s doesn't exist: %s. Creating it." % (DOCKER_NETWORK, e))
-        # Create Docker network named "orchest" with a custom subnet such that
-        # containers can be spawned at custom static IP addresses.
-        ipam_pool = docker.types.IPAMPool(subnet='172.31.0.0/16')
-        ipam_config = docker.types.IPAMConfig(pool_configs=[ipam_pool])
-        docker_client.networks.create(
-            DOCKER_NETWORK,
-            driver="bridge",
-            ipam=ipam_config
-        )
-
-
-def install_complete():
-
-    docker_client = docker.from_env()
-
-    missing_images = check_images()
-
-    if len(missing_images) > 0:
-        logging.warning("Missing images: %s" % missing_images)
-        return False
-
-    try:
-        docker_client.networks.get(DOCKER_NETWORK)
-    except docker.errors.NotFound as e:
-        logging.warning("Docker network (%s) not installed: %s" % (DOCKER_NETWORK, e))
-        return False
-
-    return True
-
-
-def check_images():
-
-    client = docker.from_env()
-
-    missing_images = []
-
-    for image in IMAGES:
-        try:
-            client.images.get(image)
-            # logging.info("Image `%s` is installed." % image)
-        except docker.errors.ImageNotFound as e:
-            missing_images.append(image)
-        except docker.errors.APIError as e:
-            raise e
-
-    return missing_images
-
-
-def install_images():
-
-    client = docker.from_env()
-
-    for image in IMAGES:
-        try:
-            client.images.get(image)
-        except docker.errors.ImageNotFound as e:
-            logging.info("Pulling image `%s` ..." % image)
-            client.images.pull(image)
-            logging.info("Pulled image `%s`." % image)
-
-
-def get_application_url():
-
-    client = docker.from_env()
-
-    try:
-        # raise Exception if not found
-        client.containers.get("orchest-webserver")
-
-        return "http://localhost:%i" % CONTAINER_MAPPING["orchestsoftware/nginx-proxy:latest"]["ports"]["80/tcp"]
-
-    except Exception as e:
-        print(e)
-        return ""
-
-
-def help_func():
-    for key in VALID_COMMANDS:
-        print("{0:20}\t {1}".format(key, VALID_COMMANDS[key]), flush=True)
-
-
-def stop():
-    client = docker.from_env()
-
-    # shut down containers
-    running_containers = client.containers.list()
-
-    container_names = [CONTAINER_MAPPING[container_key]['name'] for container_key in CONTAINER_MAPPING]
-
-    for running_container in running_containers:
-        if len(running_container.image.tags) > 0 and running_container.image.tags[0] in IMAGES:
-            
-            # don't kill orchest-ctl itself
-            if running_container.image.tags[0] == "orchestsoftware/orchest-ctl:latest":
-                continue
-
-            logging.info("Killing container %s" % running_container.name)
-            try:
-                running_container.kill()
-                running_container.remove()
-            except Exception as e:
-                print(e)
-        elif running_container.name in container_names:
-            logging.info("Killing container %s" % running_container.name)
-            try:
-                running_container.kill()
-                running_container.remove()
-            except Exception as e:
-                print(e)
-
-
-def log_server_url():
-    orchest_url = get_application_url()
-    if len(orchest_url) > 0:
-        logging.info("Orchest is running at: %s" % orchest_url)
-    else:
-        logging.warning("Orchest is not running.")
-
-
-def dev_mount_inject():
-
-    logging.info("Orchest starting in DEV mode. This mounts host directories to monitor for source code changes.")
-
-    # orchest-webserver dev mount
-    orchest_webserver_spec = CONTAINER_MAPPING["orchestsoftware/orchest-webserver:latest"]
-    orchest_webserver_spec['mounts'] += [
-        {
-            "source": os.path.join(
-                os.environ.get("HOST_PWD"),
-                "orchest",
-                "orchest-webserver",
-                "app"),
-            "target": "/orchest/orchest/orchest-webserver/app"
-        }
-    ]
-
-    orchest_webserver_spec['mounts'] += [
-        {
-            "source": os.path.join(
-                os.environ.get("HOST_PWD"),
-                "lib",
-                "python"),
-            "target": "/orchest/lib/python"
-        }
-    ]
-
-    orchest_webserver_spec['environment']["FLASK_ENV"] = "development"
-    orchest_webserver_spec['command'] = [
-       "./debug.sh",
-    ]
-
-    # auth-server dev mount
-    orchest_auth_server_spec = CONTAINER_MAPPING["orchestsoftware/auth-server:latest"]
-    orchest_auth_server_spec['mounts'] += [
-        {
-            "source": os.path.join(
-                os.environ.get("HOST_PWD"),
-                "orchest",
-                "auth-server",
-                "app"),
-            "target": "/orchest/orchest/auth-server/app"
-        }
-    ]
-    
-    orchest_auth_server_spec['mounts'] += [
-        {
-            "source": os.path.join(
-                os.environ.get("HOST_PWD"),
-                "lib",
-                "python"),
-            "target": "/orchest/lib/python"
-        }
-    ]
-
-
-    orchest_auth_server_spec['environment']["FLASK_APP"] = "main.py"
-    orchest_auth_server_spec['environment']["FLASK_DEBUG"] = "1"
-    orchest_auth_server_spec['command'] = [
-       "flask",
-       "run",
-       "--host=0.0.0.0",
-       "--port=80"
-    ]
-
-    # orchest-api dev mount
-    orchest_api_spec = CONTAINER_MAPPING["orchestsoftware/orchest-api:latest"]
-    orchest_api_spec["mounts"] += [
-        {
-            "source": os.path.join(
-                os.environ.get("HOST_PWD"),
-                "orchest",
-                "orchest-api",
-                "app",
-                "app"),
-            "target": "/orchest/orchest/orchest-api/app/app"
-        }
-    ]
-
-    orchest_api_spec['mounts'] += [
-        {
-            "source": os.path.join(
-                os.environ.get("HOST_PWD"),
-                "lib",
-                "python"),
-            "target": "/orchest/lib/python"
-        }
-    ]
-
-    orchest_api_spec["ports"] = {
-        "80/tcp": 8080
-    }
-    orchest_api_spec["environment"]["FLASK_APP"] = "main.py"
-    orchest_api_spec["environment"]["FLASK_ENV"] = "development"
-    orchest_api_spec["command"] = [
-       "flask",
-       "run",
-       "--host=0.0.0.0",
-       "--port=80"
-    ]
-
-    # nginx-proxy
-    nginx_proxy_spec = CONTAINER_MAPPING["orchestsoftware/nginx-proxy:latest"]
-    nginx_proxy_spec['ports'] = {
-        "80/tcp": 80,
-        "443/tcp": 443
-    }
-
-
-def status():
-
-    # view conntainer status
-    client = docker.from_env()
-
-    # shut down containers
-    running_containers = client.containers.list()
-
-    orchest_container_names = [CONTAINER_MAPPING[container_key]['name'] for container_key in CONTAINER_MAPPING]
-
-    running_prints = ['']
-    not_running_prints = ['']
-
-    for container in running_containers:
-        if container.name in orchest_container_names:
-            running_prints.append("Container %s running." % container.name)
-            orchest_container_names.remove(container.name)
-
-    for container_name in orchest_container_names:
-        not_running_prints.append("Container %s not running." % container_name)
-
-
-    if len(running_prints) > 1:
-        logging.info('\n'.join(running_prints))
-
-    if len(not_running_prints) > 1:
-        logging.info('\n'.join(not_running_prints))
-
-
-def init_logger():
-    logging.basicConfig(level=logging.INFO)
-
-    root = logging.getLogger()
-    if len(root.handlers) > 0:
-        h = root.handlers[0]
-        root.removeHandler(h)
-
-    formatter = logging.Formatter(logging.BASIC_FORMAT)
-    handler = logging.StreamHandler(sys.stdout)
-    handler.setFormatter(formatter)
-    root.addHandler(handler)
-
-
-def update():
-    logging.info("Updating Orchest...")
-
-    client = docker.from_env()
-
-    for image in IMAGES:
-        try:
-            logging.info("Pulling image `%s` ..." % image)
-            client.images.pull(image)
-            logging.info("Pulled image `%s`." % image)
-        except Exception as e:
-            logging.error("Something went wrong while pulling image %s error: %s" % (image, e))
-=======
->>>>>>> b7577176
 
 import cmdline
 import config
