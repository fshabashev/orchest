from datetime import datetime
from typing import Dict, Set, Union
import requests
<<<<<<< HEAD
=======
import logging
import time
>>>>>>> 3d610875

from docker import errors
from flask import current_app
from flask_restplus import Model, Namespace
from sqlalchemy import and_

from app import schema
from app.connections import db, docker_client
import app.models as models
from _orchest.internals import config as _config


def register_schema(api: Namespace) -> Namespace:
    all_models = [
        getattr(schema, attr)
        for attr in dir(schema)
        if isinstance(getattr(schema, attr), Model)
    ]

    # TODO: only a subset of all models should be registered.
    for model in all_models:
        api.add_model(model.name, model)

    return api


def shutdown_jupyter_server(url: str) -> bool:
    """Shuts down the Jupyter server via an authenticated POST request.

    Sends an authenticated DELETE request to:
        "url"/api/kernels/<kernel.id>
    for every running kernel. And then shuts down the Jupyter server
    itself via an authenticated POST request to:
        "url"/api/shutdown

    Args:
        connection_file: path to the connection_file that contains the
            server information needed to connect to the Jupyter server.
        url: the url at which the Jupyter server is running.

    Returns:
        False if no Jupyter server is running. True otherwise.
    """

    current_app.logger.info("Shutting down Jupyter Server at url: %s" % url)

    # Shutdown the server, such that it also shuts down all related
    # kernels.
    # NOTE: Do not use /api/shutdown to gracefully shut down all kernels
    # as it is non-blocking, causing container based kernels to persist!
    r = requests.get(f"{url}api/kernels")

    kernels_json = r.json()

    # In case there are connection issue with the Gateway, then the
    # "kernels_json" will be a dictionary:
    # {'message': "Connection refused from Gateway server url, ...}
    # Thus we first check whether we can indeed start shutting down
    # kernels.
    if isinstance(kernels_json, list):
        for kernel in kernels_json:
            requests.delete(f'{url}api/kernels/{kernel.get("id")}')

    # Now that all kernels all shut down, also shut down the Jupyter
    # server itself.
    r = requests.post(f"{url}api/shutdown")

    return True


def update_status_db(
    status_update: Dict[str, str], model: Model, filter_by: Dict[str, str]
) -> None:
    """Updates the status attribute of particular entry in the database.

    Args:
        status_update: The new status {'status': 'STARTED'}.
        model: Database model to update the status of.
        filter_by: The filter to query the exact resource for which to
            update its status.

    """
    data = status_update

    if data["status"] == "STARTED":
        data["started_time"] = datetime.fromisoformat(data["started_time"])
    elif data["status"] in ["SUCCESS", "FAILURE"]:
        data["finished_time"] = datetime.fromisoformat(data["finished_time"])

    res = model.query.filter_by(**filter_by).update(data)

    if res:
        db.session.commit()

    return


def get_environment_image_docker_id(name_or_id: str):
    try:
        return docker_client.images.get(name_or_id).id
    except errors.ImageNotFound:
        return None


def get_env_uuids_to_docker_id_mappings(
    project_uuid: str, env_uuids: Set[str]
) -> Dict[str, str]:
    """Map each environment uuid to its current image docker id.

    Args:
        project_uuid: UUID of the project to which the environments
         belong
        env_uuids: Set of environment uuids.

    Returns:
        Dict[env_uuid] = docker_id

    """
    env_uuid_docker_id_mappings = {
        env_uuid: get_environment_image_docker_id(
            _config.ENVIRONMENT_IMAGE_NAME.format(
                project_uuid=project_uuid, environment_uuid=env_uuid
            )
        )
        for env_uuid in env_uuids
    }
    missing_images = [
        str(errors.ImageNotFound(f"{env_uuid} has no docker image"))
        for env_uuid, docker_id in env_uuid_docker_id_mappings.items()
        if docker_id is None
    ]
    if len(missing_images) > 0:
        raise errors.ImageNotFound("\n".join(missing_images))
    return env_uuid_docker_id_mappings


def lock_environment_images_for_run(
    run_id: str, project_uuid: str, environment_uuids: Set[str]
) -> Dict[str, str]:
    """Retrieve the docker ids to use for a pipeline run.

    Locks a set of environment images by making it so that they will
    not be deleted by the attempt cleanup that follows an environment
    build.
    This is done by adding some entries to the db that will signal
    the fact that the image will be used by a run, as long as the
    run is PENDING or STARTED.
    In order to avoid a race condition that happens between
    reading the docker ids of the used environment and actually
    writing to db, some logic needs to take place, such logic constitutes
    the bulk of this function.
    As a collateral effect, new entries for interactive or non
    interactive image mappings will be added, which is at the same
    time the mechanism through which we "lock" the images, or, protect
    them from deletion as long as they are needed.
    About the race condition:
        between the read of the images docker ids and the commit
        to the db of the mappings a new environment could have been
        built, an image could have become nameless and be
        subsequently removed because the image mappings were not
        in the db yet, and we would end up with  mappings that are
        pointing to an image that does not exist.
        If we would only check for the existence of the img we could
        still be in a race condition, so we must act on the image
        becoming nameless, not deleted.

    Args:
        run_id:
        project_uuid:
        environment_uuids:

    Returns:
        A dictionary mapping environment uuids to the docker id
        of the image, so that the run steps can make use of those
        images knowingly that the images won't be deleted, even
        if they become outdated.

    """
    model = models.PipelineRunImageMapping

    # read the current docker image ids of each env
    env_uuid_docker_id_mappings = get_env_uuids_to_docker_id_mappings(
        project_uuid, environment_uuids
    )

    # write to the db the image_uuids and docker ids the run uses
    # this is our first lock attempt
    run_image_mappings = [
        model(
            **{
                "run_uuid": run_id,
                "orchest_environment_uuid": env_uuid,
                "docker_img_id": docker_id,
            }
        )
        for env_uuid, docker_id in env_uuid_docker_id_mappings.items()
    ]
    db.session.bulk_save_objects(run_image_mappings)
    db.session.commit()

    # if the mappings have changed it means that at least 1 image
    # that we are using has become nameless and it is outdated, and
    # might be deleted if we did not lock in time, i.e. if we got
    # on the base side of the race condition
    env_uuid_docker_id_mappings2 = get_env_uuids_to_docker_id_mappings(
        project_uuid, environment_uuids
    )
    while set(env_uuid_docker_id_mappings.values()) != set(
        env_uuid_docker_id_mappings2.values()
    ):
        # get which environment images have been updated
        # between the moment we read the docker id and the
        # commit to db, this is a lock attempt
        mappings_to_update = set(env_uuid_docker_id_mappings2.items()) - set(
            env_uuid_docker_id_mappings.items()
        )
        for env_uuid, docker_id in mappings_to_update:
            model.query.filter(
                # same task
                model.run_uuid == run_id,
                # same environment
                model.orchest_environment_uuid == env_uuid
                # update docker id to which the run will point to
            ).update({"docker_img_id": docker_id})
        db.session.commit()

        env_uuid_docker_id_mappings = env_uuid_docker_id_mappings2

        # the next time we check for equality,
        # if they are equal that means that we know that we are
        # pointing to images that won't be deleted because the
        # run is already in the db as PENDING
        env_uuid_docker_id_mappings2 = get_env_uuids_to_docker_id_mappings(
            project_uuid, environment_uuids
        )
    return env_uuid_docker_id_mappings


def interactive_runs_using_environment(project_uuid: str, env_uuid: str):
    """Get the list of interactive runs using a given environment.

    Args:
        project_uuid:
        env_uuid:

    Returns:
    """
    return models.InteractivePipelineRun.query.filter(
        models.InteractivePipelineRun.project_uuid == project_uuid,
        models.InteractivePipelineRun.image_mappings.any(
            orchest_environment_uuid=env_uuid
        ),
        models.InteractivePipelineRun.status.in_(["PENDING", "STARTED"]),
    ).all()


def experiments_using_environment(project_uuid: str, env_uuid: str):
    """Get the list of experiments using a given environment.

    Args:
        project_uuid:
        env_uuid:

    Returns:
    """
    return models.Experiment.query.filter(
        # exp related to this project
        models.Experiment.project_uuid == project_uuid,
        # keep project for which at least a run uses the environment
        # and is or will make use of the environment (PENDING/STARTED)
        models.Experiment.pipeline_runs.any(
            and_(
                models.NonInteractivePipelineRun.image_mappings.any(
                    orchest_environment_uuid=env_uuid
                ),
                models.NonInteractivePipelineRun.status.in_(["PENDING", "STARTED"]),
            )
        ),
    ).all()


def is_environment_in_use(project_uuid: str, env_uuid: str) -> bool:
    """True if the environment is or will be in use by a run/experiment

    Args:
        env_uuid:

    Returns:
        bool:
    """

    int_runs = interactive_runs_using_environment(project_uuid, env_uuid)
    exps = experiments_using_environment(project_uuid, env_uuid)
    return len(int_runs) > 0 or len(exps) > 0


def is_docker_image_in_use(img_id: str) -> bool:
    """True if the image is or will be in use by a run/experiment

    Args:
        img_id:

    Returns:
        bool:
    """

    runs = models.PipelineRun.query.filter(
        models.PipelineRun.image_mappings.any(docker_img_id=img_id),
        models.PipelineRun.status.in_(["PENDING", "STARTED"]),
    ).all()
    return bool(runs)


def remove_if_dangling(img) -> bool:
    """Remove an image if its dangling.

    A dangling image is an image that is nameless and tag-less,
    and for which no runs exist that are PENDING or STARTED and that
    are going to use this image in one of their steps.

    Args:
        img:

    Returns:
        True if the image was successfully removed.
        False if not, e.g. if it is not nameless or if it is being used
        or will be used by a run.

    """
    # nameless image
    if len(img.attrs["RepoTags"]) == 0 and not is_docker_image_in_use(img.id):
        # need to check multiple times because of a race condition
        # given by the fact that cleaning up a project will
        # stop runs and experiments, then cleanup images and dangling
        # images, it might be that the celery worker running the task
        # still has to shut down the containers
        tries = 10
        while tries > 0:
            try:
                docker_client.images.remove(img.id)
                return True
            except errors.ImageNotFound:
                return False
            except Exception as e:
                current_app.logger.warning(
                    f"exception during removal of image {img.id}:\n{e}"
                )
                pass
            time.sleep(1)
            tries -= 1
    return False


def parse_string_memory_size(memory_size: Union[str, int]) -> int:
    """Simply converts string description of memory size to number of bytes

    Allowable inputs are: [\d]+\s*(KB|MB|GB)+
    """

    # seems like this is already int (assumed to be number of bytes)
    if isinstance(memory_size, int):
        return memory_size

    conversion = {"KB": 1000, "MB": 1000 ** 2, "GB": 1000 ** 3}
    size, unit = memory_size[:-2], memory_size[-2:]
    size = int(float(size) * conversion[unit])

    return size


def calculate_shm_size(data_passing_memory_size: int) -> int:
    """Calculates the shm-size for the Docker container.

    Given a size for the memory-server we need to do a certain
    allocation to get to that size. In other words, the `shm-size` for
    the Docker container is not equal to the request size for the
    memory-server.

    If the Plasma server tries to allocate more than is available in /dev/shm it
    will not fail but issue a warning. However, the full amount requested will
    not be available to the user.

    Args:
        data_passing_memory_size: Requested size for the memory-server.

    Returns:
        The shm-size for the Docker container.

    """
    # We need to overallocate by a fraction to make /dev/shm large enough for the
    # request amount in `data_passing_memory_size`
    return int(data_passing_memory_size * 1.2)<|MERGE_RESOLUTION|>--- conflicted
+++ resolved
@@ -1,15 +1,11 @@
 from datetime import datetime
 from typing import Dict, Set, Union
-import requests
-<<<<<<< HEAD
-=======
-import logging
 import time
->>>>>>> 3d610875
 
 from docker import errors
 from flask import current_app
 from flask_restplus import Model, Namespace
+import requests
 from sqlalchemy import and_
 
 from app import schema
