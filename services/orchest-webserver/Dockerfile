FROM tiangolo/meinheld-gunicorn-flask:python3.8
LABEL maintainer="Orchest B.V. https://www.orchest.io"

# Install required system packages and refresh certs
RUN apt-get update && apt-get install -y ca-certificates git && update-ca-certificates --fresh

# Install nodejs
RUN curl -sL https://deb.nodesource.com/setup_15.x | bash - && apt-get install -y nodejs

# Install the Python requirements before the JS compiling, because
# changes in the front-end often include JS changes meaning that its
# cache is more likely to be invalidated.
COPY ./requirements.txt /orchest/services/orchest-webserver/
COPY ./lib/python /orchest/lib/python

# Set the `WORKDIR` so the editable installs in the `requirements.txt`
# can use relative paths.
WORKDIR /orchest/services/orchest-webserver
RUN pip3 install --upgrade pip && pip3 install -r requirements.txt

# Static application files.
COPY ./client ./client
<<<<<<< HEAD
COPY ./lib/javascript /orchest/lib/javascript

# PNPM files
COPY ./pnpm_files/* /orchest/

=======
COPY ./lib/javascript ./app/static/js/src/lib
>>>>>>> 90c59e91

# PNPM files
COPY ./pnpm_files/* /orchest/


# Compile front-end code with npx and compile style.
WORKDIR /orchest

RUN npm run setup
RUN pnpm i && \
<<<<<<< HEAD
  pnpm run docker --filter=@orchest/client-orchest
=======
  pnpm run build --r --stream --filter="@orchest/lib-*" --filter="@orchest/client-orchest"
>>>>>>> 90c59e91

# TODO: cleanup node_modules/ across the /orchest

# Application files.
WORKDIR /orchest/services/orchest-webserver/
COPY ./app ./app

# Setting this WORKDIR is required by the base image: "otherwhise gunicorn
# will try to run the app in /app". Additionally, we need to specify a
# custom path for the `gunicorn_conf.py` file.
WORKDIR /orchest/services/orchest-webserver/app

ENV GUNICORN_CONF /orchest/services/orchest-webserver/app/gunicorn_conf.py
ENV APP_MODULE "main:app"
ARG ORCHEST_VERSION
ENV ORCHEST_VERSION=${ORCHEST_VERSION}
COPY ./start.sh /<|MERGE_RESOLUTION|>--- conflicted
+++ resolved
@@ -20,15 +20,7 @@
 
 # Static application files.
 COPY ./client ./client
-<<<<<<< HEAD
 COPY ./lib/javascript /orchest/lib/javascript
-
-# PNPM files
-COPY ./pnpm_files/* /orchest/
-
-=======
-COPY ./lib/javascript ./app/static/js/src/lib
->>>>>>> 90c59e91
 
 # PNPM files
 COPY ./pnpm_files/* /orchest/
@@ -39,11 +31,7 @@
 
 RUN npm run setup
 RUN pnpm i && \
-<<<<<<< HEAD
-  pnpm run docker --filter=@orchest/client-orchest
-=======
   pnpm run build --r --stream --filter="@orchest/lib-*" --filter="@orchest/client-orchest"
->>>>>>> 90c59e91
 
 # TODO: cleanup node_modules/ across the /orchest
 
