--- conflicted
+++ resolved
@@ -325,13 +325,8 @@
       return;
     }
 
-<<<<<<< HEAD
-    if (!pipelinePath) {
+    if (!pipelinePath || pipelinePath === ".orchest") {
       setAlert("Error", "Please enter the path for the pipeline.");
-=======
-    if (!pipelinePath || pipelinePath === ".orchest") {
-      orchest.alert("Error", "Please enter the path for the pipeline.");
->>>>>>> af62bf06
       return;
     }
 
