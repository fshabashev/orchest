--- conflicted
+++ resolved
@@ -65,20 +65,13 @@
           menu
         </button>
         <img
-<<<<<<< HEAD
-          src="/image/logo.svg"
-          className="logo"
-          data-test-id="orchest-logo"
-        />
-=======
           className="pointer logo"
           onClick={() => {
             orchest.loadView(ProjectsView);
           }}
           src="/image/logo.svg"
+          data-test-id="orchest-logo"
         />
-
->>>>>>> a6a5f476
         {isProjectSelectorVisible && <ProjectSelector />}
       </div>
 
