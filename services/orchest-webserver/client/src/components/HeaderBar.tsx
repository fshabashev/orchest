import { useAppContext } from "@/contexts/AppContext";
import { useProjectsContext } from "@/contexts/ProjectsContext";
import { useCustomRoute } from "@/hooks/useCustomRoute";
import { siteMap } from "@/Routes";
import StyledButtonOutlined from "@/styled-components/StyledButton";
import CheckCircleIcon from "@mui/icons-material/CheckCircle";
import DeviceHubIcon from "@mui/icons-material/DeviceHub";
import HelpIcon from "@mui/icons-material/Help";
import LogoutIcon from "@mui/icons-material/Logout";
import MenuIcon from "@mui/icons-material/Menu";
import ScienceIcon from "@mui/icons-material/Science";
import AppBar from "@mui/material/AppBar";
import Box from "@mui/material/Box";
import CircularProgress from "@mui/material/CircularProgress";
import MuiIconButton from "@mui/material/IconButton";
import LinearProgress from "@mui/material/LinearProgress";
import Stack from "@mui/material/Stack";
import Toolbar from "@mui/material/Toolbar";
import Tooltip from "@mui/material/Tooltip";
import Typography from "@mui/material/Typography";
import React from "react";
import { useLocation, useRouteMatch } from "react-router-dom";
import { IconButton } from "./common/IconButton";
import ProjectSelector from "./ProjectSelector";
import SessionToggleButton from "./SessionToggleButton";

export const HeaderBar = ({
  toggleDrawer,
  isDrawerOpen,
}: {
  toggleDrawer: () => void;
  isDrawerOpen: boolean;
}) => {
  const { navigateTo } = useCustomRoute();
  const { state, dispatch } = useProjectsContext();
  const location = useLocation();
  const appContext = useAppContext();
<<<<<<< HEAD
=======

  React.useEffect(() => {
    /*
      Always unset the pipeline for the header bar on navigation. 
      It's up to pages to request the headerbar pipeline if they 
      need it.
    */
    dispatch({
      type: "pipelineSet",
      payload: {
        pipelineUuid: undefined,
        pipelineName: undefined,
      },
    });
  }, [location]);
>>>>>>> 1f517f90

  const matchPipeline = useRouteMatch({
    path: siteMap.pipeline.path,
    exact: true,
  });
  const matchJupyter = useRouteMatch({
    path: siteMap.jupyterLab.path,
    exact: true,
  });

  const goToHome = (e: React.MouseEvent) => {
    navigateTo(siteMap.projects.path, undefined, e);
  };

  const showHelp = (e: React.MouseEvent<HTMLButtonElement, MouseEvent>) => {
    navigateTo(siteMap.help.path, undefined, e);
  };

  const showPipeline = (e: React.MouseEvent) => {
    const { projectUuid, pipelineUuid } = state;
    navigateTo(
      siteMap.pipeline.path,
      { query: { projectUuid, pipelineUuid } },
      e
    );
  };

  const showJupyter = (e: React.MouseEvent) => {
    const { projectUuid, pipelineUuid } = state;

    navigateTo(
      siteMap.jupyterLab.path,
      { query: { projectUuid, pipelineUuid } },
      e
    );
  };

  const logoutHandler = () => {
    window.location.href = "/login/clear";
  };

  return (
    <AppBar
      position="fixed"
      color="default"
      sx={{
        zIndex: (theme) => theme.zIndex.drawer + 1,
        backgroundColor: (theme) => theme.palette.background.paper,
        boxShadow: "none",
        borderBottom: (theme) => `1px solid ${theme.borderColor}`,
      }}
    >
      <Toolbar>
        <MuiIconButton
          title={`${isDrawerOpen ? "Collapse" : "Expand"} navigation`}
          onClick={(e) => {
            e.preventDefault();
            toggleDrawer();
          }}
          sx={{ marginLeft: (theme) => theme.spacing(-2) }}
        >
          <MenuIcon />
        </MuiIconButton>
        <Box
          component="img"
          onClick={goToHome}
          src="/image/logo.svg"
          data-test-id="orchest-logo"
          sx={{
            cursor: "pointer",
            width: (theme) => theme.spacing(5),
            margin: (theme) => theme.spacing(0, 2.5, 0, 1.25), // to align the AppDrawer ListIconText
          }}
        />
        <ProjectSelector />
        <LinearProgress />
        <Box sx={{ flex: 1 }}>
          {state.pipelineName && (
            <Stack
              direction="row"
              alignItems="center"
              justifyContent="center"
              spacing={2}
            >
              {state.pipelineSaveStatus === "saved" ? (
                <Tooltip title="Pipeline saved">
                  <CheckCircleIcon />
                </Tooltip>
              ) : (
                <CircularProgress />
              )}
              <Typography
                variant="h6"
                sx={{
                  maxWidth: "50vw", // TODO: prevent using vw
                  textOverflow: "ellipsis",
                  overflow: "hidden",
                  whiteSpace: "nowrap",
                }}
                title={state.pipelineName}
              >
                {state.pipelineName}
              </Typography>
            </Stack>
          )}
        </Box>
        <Stack spacing={2} direction="row">
          {state.pipelineName && !state.pipelineIsReadOnly && (
            <SessionToggleButton
              pipelineUuid={state.pipelineUuid}
              projectUuid={state.projectUuid}
            />
          )}
          {state.pipelineName && matchJupyter && (
            <StyledButtonOutlined
              variant="outlined"
              color="secondary"
              onClick={showPipeline}
              startIcon={<DeviceHubIcon />}
            >
              Switch to Pipeline
            </StyledButtonOutlined>
          )}
          {state.pipelineName && !state.pipelineIsReadOnly && matchPipeline && (
            <StyledButtonOutlined
              variant="outlined"
              color="secondary"
              onClick={showJupyter}
              startIcon={<ScienceIcon />}
              data-test-id="switch-to-jupyterlab"
            >
              Switch to JupyterLab
            </StyledButtonOutlined>
          )}
          <Stack
            spacing={1}
            direction="row"
            sx={{ paddingLeft: (theme) => theme.spacing(1) }}
          >
            {appContext.state.user_config?.AUTH_ENABLED && (
              <IconButton
                title="Logout"
                onClick={logoutHandler}
                color="secondary"
              >
                <LogoutIcon />
              </IconButton>
            )}
            <IconButton title="Help" onClick={showHelp} color="secondary">
              <HelpIcon />
            </IconButton>
          </Stack>
        </Stack>
      </Toolbar>
    </AppBar>
  );
};

export default HeaderBar;<|MERGE_RESOLUTION|>--- conflicted
+++ resolved
@@ -35,8 +35,6 @@
   const { state, dispatch } = useProjectsContext();
   const location = useLocation();
   const appContext = useAppContext();
-<<<<<<< HEAD
-=======
 
   React.useEffect(() => {
     /*
@@ -52,7 +50,6 @@
       },
     });
   }, [location]);
->>>>>>> 1f517f90
 
   const matchPipeline = useRouteMatch({
     path: siteMap.pipeline.path,
