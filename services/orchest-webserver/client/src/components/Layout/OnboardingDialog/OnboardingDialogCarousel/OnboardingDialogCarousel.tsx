import { styled } from "@mui/material/styles";
import { AnimatePresence, m } from "framer-motion";
import React from "react";
import { Slide } from ".";
<<<<<<< HEAD
import { useOnboardingDialogCarousel } from "./use-onboarding-dialog-carousel";

export const OnboardingDialogCarousel = ({ children }) => {
  const { slideDirection } = useOnboardingDialogCarousel();
=======
>>>>>>> 1f517f90

export const OnboardingDialogCarousel = ({ children, slideDirection }) => {
  return (
    <AnimatePresence initial={false} custom={slideDirection}>
      {children}
    </AnimatePresence>
  );
};

export const OnboardingDialogCarouselSlide = ({
  children,
  slideDirection,
  slideIndex,
  setIsAnimating,
  length,
  ...props
}) => {
  return (
    <m.div
      data-test-id="onboarding-slide"
      data-test-index={slideIndex}
      data-test-length={length}
      custom={slideDirection}
      variants={{
        enter: (slideDirection: number) => {
          return {
            x: slideDirection > 0 ? 1000 : -1000,
            opacity: 0,
            height: 0,
          };
        },
        center: {
          zIndex: 1,
          x: 0,
          opacity: 1,
          height: "auto",
        },
        exit: (slideDirection: number) => {
          return {
            zIndex: 0,
            x: slideDirection < 0 ? 1000 : -1000,
            opacity: 0,
            height: 0,
          };
        },
      }}
      initial="enter"
      animate="center"
      exit="exit"
      transition={{
        type: "tween",
        duration: 0.3,
        ease: "easeInOut",
      }}
      onAnimationComplete={() => setIsAnimating(false)}
      onAnimationStart={() => setIsAnimating(true)}
      {...props}
    >
      {children}
    </m.div>
  );
};

const IndicatorList = styled("ul")({
  display: "flex",
  width: "100%",
  listStyleType: "none",
  justifyContent: "center",
});

const IndicatorListItem = styled("li")(({ theme }) => ({
  display: "block",
  "& + &": {
    marginLeft: theme.spacing(2),
  },
}));

const IndicatorButton = styled("button")<{ isCurrent: boolean }>(
  ({ theme, isCurrent }) => ({
    appearance: "none",
    cursor: "pointer",
    width: theme.spacing(1),
    height: theme.spacing(1),
    backgroundColor: isCurrent
      ? theme.palette.grey[500]
      : theme.palette.grey[300],
    border: 0,
    borderRadius: "100%",
    transition: "0.2s ease",
    transitionProperty: "background-color, transform",
    "&:hover": {
      backgroundColor: theme.palette.grey[400],
      transform: "scale(1.25)",
    },
  })
);

const IndicatorLabel = styled("span")({
  clip: "rect(1px, 1px, 1px, 1px)",
  clipPath: "inset(50%)",
  height: "1px",
  width: "1px",
  margin: "-1px",
  overflow: "hidden",
  padding: 0,
  position: "absolute",
});

export const OnboardingDialogCarouselIndicator: React.FC<{
  length: number;
  slideIndex: number;
  setSlide: React.Dispatch<React.SetStateAction<Slide>>;
}> = ({ length, slideIndex, setSlide }) => {
  return (
    <IndicatorList role="list" data-test-id="onboarding-indicator-list">
      {Array(length)
        .fill(0)
        .map((_, i) => (
          <IndicatorListItem
            key={`indicatorListItem-${i}`}
            aria-current={i === slideIndex ? "step" : undefined}
            data-test-id="onboarding-indicator-list-item"
          >
            <IndicatorButton
              isCurrent={i === slideIndex}
              onClick={() => {
                if (i !== slideIndex)
                  setSlide({ index: i, direction: slideIndex > i ? -1 : 1 });
              }}
              data-test-id="onboarding-indicator-button"
            >
              <IndicatorLabel>Slide {i + 1}</IndicatorLabel>
            </IndicatorButton>
          </IndicatorListItem>
        ))}
    </IndicatorList>
  );
};<|MERGE_RESOLUTION|>--- conflicted
+++ resolved
@@ -2,13 +2,6 @@
 import { AnimatePresence, m } from "framer-motion";
 import React from "react";
 import { Slide } from ".";
-<<<<<<< HEAD
-import { useOnboardingDialogCarousel } from "./use-onboarding-dialog-carousel";
-
-export const OnboardingDialogCarousel = ({ children }) => {
-  const { slideDirection } = useOnboardingDialogCarousel();
-=======
->>>>>>> 1f517f90
 
 export const OnboardingDialogCarousel = ({ children, slideDirection }) => {
   return (
