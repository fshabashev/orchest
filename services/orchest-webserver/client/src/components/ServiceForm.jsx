--- conflicted
+++ resolved
@@ -25,8 +25,6 @@
 } from "@orchest/lib-utils";
 
 const ServiceForm = (props) => {
-  const orchest = window.orchest;
-
   const environmentPrefix = "environment@";
 
   let [showImageDialog, setShowImageDialog] = React.useState(false);
@@ -307,24 +305,6 @@
                 <h3 className="push-down">Ports</h3>
 
                 <MultiSelect
-<<<<<<< HEAD
-                  items={props.service.ports.map((port) => ({
-                    value: port.toString(),
-                  }))}
-                  onChange={(ports) => {
-                    handleServiceChange(
-                      "ports",
-                      ports.map(({ value }) => parseInt(value))
-                    );
-                  }}
-                >
-                  <MultiSelectLabel screenReaderOnly>Ports</MultiSelectLabel>
-                  <MultiSelectInput />
-                  <MultiSelectError />
-                </MultiSelect>
-=======
-                  label="Ports"
-                  screenReaderOnlyLabel
                   items={
                     props.service.props
                       ? props.service.ports.map((port) => ({
@@ -332,17 +312,17 @@
                         }))
                       : []
                   }
-                  // onChange={(value) => {
-                  //   handleServiceChange(
-                  //     "ports",
-                  //     value
-                  //       .replaceAll(" ", "")
-                  //       .split(",")
-                  //       .map((port) => parseInt(port))
-                  //   );
-                  // }}
-                />
->>>>>>> 725eec61
+                  onChange={(ports) => {
+                    handleServiceChange(
+                      "ports",
+                      ports.map(({ value }) => parseInt(value))
+                    );
+                  }}
+                >
+                  <MultiSelectLabel screenReaderOnly>Ports</MultiSelectLabel>
+                  <MultiSelectInput />
+                  <MultiSelectError />
+                </MultiSelect>
 
                 <h3 className="push-up push-down">Preserve base path</h3>
                 <p>
