import type { PipelineMetaData } from "@/types";
import { fetcher } from "@orchest/lib-utils";
import React from "react";
import useSWR, { cache } from "swr";
import { MutatorCallback } from "swr/dist/types";

export const useFetchPipelines = (projectUuid: string | undefined) => {
<<<<<<< HEAD
  const { data, error, isValidating, revalidate, mutate } = useSWR<
    PipelineMetaData[]
  >(projectUuid ? `/async/pipelines/${projectUuid}` : null, (url) =>
    fetcher<{ result: PipelineMetaData[] }>(url).then(
      (response) => response.result
    )
=======
  const { data, error, isValidating, mutate } = useSWR<Pipeline[]>(
    projectUuid ? `/async/pipelines/${projectUuid}` : null,
    (url) =>
      fetcher<{ result: Pipeline[] }>(url).then((response) => response.result)
>>>>>>> 16c1b984
  );

  const setPipelines = React.useCallback(
    (
      data?:
        | PipelineMetaData[]
        | Promise<PipelineMetaData[]>
        | MutatorCallback<PipelineMetaData[]>
    ) => mutate(data, false),
    [mutate]
  );

  return {
    pipelines: data,
    error,
    isFetchingPipelines: isValidating,
    fetchPipelines: mutate,
    setPipelines,
    // provide a simple way to get fetched data via projectUuid
    // in case that we need to fetch pipelines conditionally
    getCache: (projectUuid: string) =>
      cache.get(`/async/pipelines/${projectUuid}`) as
        | PipelineMetaData[]
        | undefined,
  };
};<|MERGE_RESOLUTION|>--- conflicted
+++ resolved
@@ -1,23 +1,17 @@
 import type { PipelineMetaData } from "@/types";
 import { fetcher } from "@orchest/lib-utils";
 import React from "react";
-import useSWR, { cache } from "swr";
+import useSWR, { useSWRConfig } from "swr";
 import { MutatorCallback } from "swr/dist/types";
 
 export const useFetchPipelines = (projectUuid: string | undefined) => {
-<<<<<<< HEAD
-  const { data, error, isValidating, revalidate, mutate } = useSWR<
-    PipelineMetaData[]
-  >(projectUuid ? `/async/pipelines/${projectUuid}` : null, (url) =>
-    fetcher<{ result: PipelineMetaData[] }>(url).then(
-      (response) => response.result
-    )
-=======
-  const { data, error, isValidating, mutate } = useSWR<Pipeline[]>(
+  const { cache } = useSWRConfig();
+  const { data, error, isValidating, mutate } = useSWR<PipelineMetaData[]>(
     projectUuid ? `/async/pipelines/${projectUuid}` : null,
     (url) =>
-      fetcher<{ result: Pipeline[] }>(url).then((response) => response.result)
->>>>>>> 16c1b984
+      fetcher<{ result: PipelineMetaData[] }>(url).then(
+        (response) => response.result
+      )
   );
 
   const setPipelines = React.useCallback(
