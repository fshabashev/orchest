import json
import os
import shutil
import uuid
import pdb
import requests
import logging
import nbformat
import docker
import subprocess

from sqlalchemy.sql.expression import not_
from flask import render_template, request, jsonify
from flask import json as flask_json
from flask_restful import Api, Resource, HTTPException
from flask_marshmallow import Marshmallow
from distutils.dir_util import copy_tree
from nbconvert import HTMLExporter
from subprocess import Popen

from app.utils import (
    get_hash,
    get_user_conf,
    get_user_conf_raw,
    save_user_conf_raw,
    name_to_tag,
    find_pipelines_in_dir,
    pipeline_uuid_to_path,
    project_uuid_to_path,
    remove_dir_if_empty,
    get_pipeline_path,
    get_pipeline_directory,
    get_project_directory,
    get_environment_directory,
    get_environments,
    serialize_environment_to_disk,
    read_environment_from_disk,
    delete_environment,
    get_repo_tag,
)

from app.models import (
    DataSource,
    Experiment,
    Environment,
    PipelineRun,
    Project,
    Pipeline,
    BackgroundTask,
)

from app.schemas import (
    ProjectSchema,
    PipelineSchema,
    DataSourceSchema,
    EnvironmentSchema,
    ExperimentSchema,
    BackgroundTaskSchema,
)
from app.kernel_manager import populate_kernels
from app.analytics import send_anonymized_pipeline_definition
from app.views.orchest_api import api_proxy_environment_builds
from _orchest.internals.utils import run_orchest_ctl
from _orchest.internals import config as _config

logging.basicConfig(level=logging.DEBUG)


def register_views(app, db):
    errors = {
        "DataSourceNameInUse": {
            "message": "A data source with this name already exists.",
            "status": 409,
        },
    }

    api = Api(app, errors=errors)

    class DataSourceNameInUse(HTTPException):
        pass

    project_schema = ProjectSchema()
    projects_schema = ProjectSchema(many=True)

    pipeline_schema = PipelineSchema()
    pipelines_schema = PipelineSchema(many=True)

    datasource_schema = DataSourceSchema()
    datasources_schema = DataSourceSchema(many=True)

    environment_schema = EnvironmentSchema()
    environments_schema = EnvironmentSchema(many=True)

    experiment_schema = ExperimentSchema()
    experiments_schema = ExperimentSchema(many=True)

    background_task_schema = BackgroundTaskSchema()

    def register_environments(db, api):
        class EnvironmentsResource(Resource):
            def get(self, project_uuid):
                return environments_schema.dump(
                    get_environments(
                        project_uuid, language=request.args.get("language")
                    )
                )

        class EnvironmentResource(Resource):
            def put(self, project_uuid, environment_uuid):
                return self.post(project_uuid, environment_uuid)

            def get(self, project_uuid, environment_uuid):
                environment_dir = get_environment_directory(
                    environment_uuid, project_uuid
                )
                return environment_schema.dump(
                    read_environment_from_disk(environment_dir, project_uuid)
                )

            def delete(self, project_uuid, environment_uuid):

                delete_environment(project_uuid, environment_uuid)
                # refresh kernels after change in environments
                populate_kernels(app, db)

                return jsonify({"message": "Environment deletion was successful."})

            def post(self, project_uuid, environment_uuid):

                # create a new environment in the project
                environment_json = request.json.get("environment")

                e = Environment(
                    uuid=str(uuid.uuid4()),
                    name=environment_json["name"],
                    project_uuid=project_uuid,
                    language=environment_json["language"],
                    setup_script=environment_json["setup_script"],
                    base_image=environment_json["base_image"],
                    gpu_support=environment_json["gpu_support"],
                )

                # use specified uuid if it's not keyword 'new'
                if environment_uuid != "new":
                    e.uuid = environment_uuid

                environment_dir = get_environment_directory(e.uuid, project_uuid)

                os.makedirs(environment_dir, exist_ok=True)
                serialize_environment_to_disk(e, environment_dir)

                # refresh kernels after change in environments
                populate_kernels(app, db)

                return environment_schema.dump(e)

        api.add_resource(
            EnvironmentsResource, "/store/environments/<string:project_uuid>"
        )
        api.add_resource(
            EnvironmentResource,
            "/store/environments/<string:project_uuid>/<string:environment_uuid>",
        )

    def register_datasources(db, api):
        class DataSourcesResource(Resource):
            def get(self):

                show_internal = True
                if request.args.get("show_internal") == "false":
                    show_internal = False

                if show_internal:
                    datasources = DataSource.query.all()
                else:
                    datasources = DataSource.query.filter(
                        ~DataSource.name.like("\_%", escape="\\")
                    ).all()

                return datasources_schema.dump(datasources)

        class DataSourceResource(Resource):
            def put(self, name):
                ds = DataSource.query.filter(DataSource.name == name).first()

                if ds is None:
                    return "", 404

                ds.name = request.json["name"]
                ds.source_type = request.json["source_type"]
                ds.connection_details = request.json["connection_details"]
                db.session.commit()

                return datasource_schema.dump(ds)

            def get(self, name):
                ds = DataSource.query.filter(DataSource.name == name).first()

                if ds is None:
                    return "", 404

                return datasource_schema.dump(ds)

            def delete(self, name):
                ds = DataSource.query.filter(DataSource.name == name).first()

                if ds is None:
                    return "", 404

                db.session.delete(ds)
                db.session.commit()

                return jsonify({"message": "Data source deletion was successful"})

            def post(self, name):
                if DataSource.query.filter(DataSource.name == name).count() > 0:
                    raise DataSourceNameInUse()

                new_ds = DataSource(
                    name=name,
                    source_type=request.json["source_type"],
                    connection_details=request.json["connection_details"],
                )

                db.session.add(new_ds)
                db.session.commit()

                return datasource_schema.dump(new_ds)

        api.add_resource(DataSourcesResource, "/store/datasources")
        api.add_resource(DataSourceResource, "/store/datasources/<string:name>")

    def register_experiments(db, api):
        class ExperimentsResource(Resource):
            def get(self):
                experiments = Experiment.query.all()
                return experiments_schema.dump(experiments)

        class ExperimentResource(Resource):
            def put(self, experiment_uuid):

                ex = Experiment.query.filter(Experiment.uuid == experiment_uuid).first()

                if ex is None:
                    return "", 404

                ex.name = request.json["name"]
                ex.pipeline_uuid = request.json["pipeline_uuid"]
                ex.pipeline_name = request.json["pipeline_name"]
                ex.strategy_json = request.json["strategy_json"]
                ex.draft = request.json["draft"]

                db.session.commit()

                return experiment_schema.dump(ex)

            def get(self, experiment_uuid):
                ex = Experiment.query.filter(Experiment.uuid == experiment_uuid).first()

                if ex is None:
                    return "", 404

                return experiment_schema.dump(ex)

            def delete(self, experiment_uuid):

                # remove experiment directory
                ex = Experiment.query.filter(Experiment.uuid == experiment_uuid).first()

                if ex is None:
                    return "", 404

                remove_experiment_directory(ex.uuid, ex.pipeline_uuid, ex.project_uuid)

                db.session.delete(ex)
                db.session.commit()

                return jsonify({"message": "Experiment termination was successful"})

            def post(self, experiment_uuid):

                new_ex = Experiment(
                    uuid=experiment_uuid,
                    name=request.json["name"],
                    pipeline_uuid=request.json["pipeline_uuid"],
                    pipeline_name=request.json["pipeline_name"],
                    strategy_json=request.json["strategy_json"],
                    draft=request.json["draft"],
                )

                db.session.add(new_ex)
                db.session.commit()

                return experiment_schema.dump(new_ex)

        api.add_resource(ExperimentsResource, "/store/experiments")
        api.add_resource(
            ExperimentResource, "/store/experiments/<string:experiment_uuid>"
        )

    register_datasources(db, api)
    register_experiments(db, api)
    register_environments(db, api)

    def return_404(reason=""):
        json_string = json.dumps({"success": False, "reason": reason})

        return json_string, 404, {"content-type": "application/json"}

    def generate_gateway_kernel_name(project_uuid, environment_uuid):

        return _config.ENVIRONMENT_IMAGE_NAME.format(
            project_uuid=project_uuid, environment_uuid=environment_uuid
        )

    def build_environments(environment_uuids, project_uuid):
        project_path = project_uuid_to_path(project_uuid)

        environment_build_requests = [
            {
                "project_uuid": project_uuid,
                "project_path": project_path,
                "environment_uuid": environment_uuid,
            }
            for environment_uuid in environment_uuids
        ]

        return api_proxy_environment_builds(
            environment_build_requests, app.config["ORCHEST_API_ADDRESS"]
        )

    def build_environments_for_project(project_uuid):
        environments = get_environments(project_uuid)

        return build_environments(
            [environment.uuid for environment in environments], project_uuid
        )

    def populate_default_environments(project_uuid):

        for env_spec in app.config["DEFAULT_ENVIRONMENTS"]:
            e = Environment(**env_spec)

            e.uuid = str(uuid.uuid4())
            e.project_uuid = project_uuid

            environment_dir = get_environment_directory(e.uuid, project_uuid)
            os.makedirs(environment_dir, exist_ok=True)

            serialize_environment_to_disk(e, environment_dir)

    def pipeline_set_notebook_kernels(pipeline_json, pipeline_directory, project_uuid):

        # for each step set correct notebook kernel if it exists

        steps = pipeline_json["steps"].keys()

        for key in steps:
            step = pipeline_json["steps"][key]

            if "ipynb" == step["file_path"].split(".")[-1]:

                notebook_path = os.path.join(pipeline_directory, step["file_path"])

                if os.path.isfile(notebook_path):

                    gateway_kernel = generate_gateway_kernel_name(
                        project_uuid, step["environment"]
                    )

                    with open(notebook_path, "r") as file:
                        notebook_json = json.load(file)

                    notebook_changed = False

                    if (
                        notebook_json["metadata"]["kernelspec"]["name"]
                        != gateway_kernel
                    ):
                        notebook_changed = True
                        notebook_json["metadata"]["kernelspec"]["name"] = gateway_kernel

                    environment = (
                        Environment.query.filter(
                            Environment.uuid == step["environment"]
                        )
                        .filter(Environment.project_uuid == project_uuid)
                        .first()
                    )

                    if environment is not None:
                        if (
                            notebook_json["metadata"]["kernelspec"]["display_name"]
                            != environment.name
                        ):
                            notebook_changed = True
                            notebook_json["metadata"]["kernelspec"][
                                "display_name"
                            ] = environment.name
                    else:
                        logging.warn(
                            "Could not find environment [%s] while setting notebook kernelspec for notebook %s."
                            % (step["environment"], notebook_path)
                        )

                    if notebook_changed:
                        with open(notebook_path, "w") as file:
                            file.write(json.dumps(notebook_json, indent=2))

                else:
                    logging.info(
                        "pipeline_set_notebook_kernels called on notebook_path that doesn't exist %s"
                        % notebook_path
                    )

    def generate_ipynb_from_template(step, project_uuid):

        # TODO: support additional languages to Python and R
        if "python" in step["kernel"]["name"].lower():
            template_json = json.load(
                open(
                    os.path.join(app.config["RESOURCE_DIR"], "ipynb_template.json"), "r"
                )
            )
        else:
            template_json = json.load(
                open(
                    os.path.join(app.config["RESOURCE_DIR"], "ipynb_template_r.json"),
                    "r",
                )
            )

        template_json["metadata"]["kernelspec"]["display_name"] = step["kernel"][
            "display_name"
        ]
        template_json["metadata"]["kernelspec"]["name"] = generate_gateway_kernel_name(
            project_uuid, step["environment"]
        )

        return json.dumps(template_json, indent=2)

    def create_pipeline_files(pipeline_json, pipeline_directory, project_uuid):

        # Currently, we check per step whether the file exists.
        # If not, we create it (empty by default).
        # In case the file has an .ipynb extension we generate the file from a
        # template with a kernel based on the kernel description in the JSON step.

        # Iterate over steps
        steps = pipeline_json["steps"].keys()

        for key in steps:
            step = pipeline_json["steps"][key]

            file_name = step["file_path"]

            full_file_path = os.path.join(pipeline_directory, file_name)
            file_name_split = file_name.split(".")
            file_name_without_ext = ".".join(file_name_split[:-1])
            ext = file_name_split[-1]

            file_content = None

            if not os.path.isfile(full_file_path):

                if len(file_name_without_ext) > 0:
                    file_content = ""

                if ext == "ipynb":
                    file_content = generate_ipynb_from_template(step, project_uuid)

            elif ext == "ipynb":
                # check for empty .ipynb, for which we also generate a template notebook
                if os.stat(full_file_path).st_size == 0:
                    file_content = generate_ipynb_from_template(step, project_uuid)

            if file_content is not None:
                with open(full_file_path, "w") as file:
                    file.write(file_content)

    def create_experiment_directory(experiment_uuid, pipeline_uuid, project_uuid):

        experiment_path = os.path.join(
            app.config["USER_DIR"],
            "experiments",
            project_uuid,
            pipeline_uuid,
            experiment_uuid,
        )

        os.makedirs(experiment_path)
        snapshot_path = os.path.join(experiment_path, "snapshot")
        project_dir = os.path.join(
            app.config["USER_DIR"], "projects", project_uuid_to_path(project_uuid)
        )
        os.system("cp -R %s %s" % (project_dir, snapshot_path))

    def remove_experiment_directory(experiment_uuid, pipeline_uuid, project_uuid):

        experiment_project_path = os.path.join(
            app.config["USER_DIR"], "experiments", project_uuid
        )

        experiment_pipeline_path = os.path.join(experiment_project_path, pipeline_uuid)

        experiment_path = os.path.join(experiment_pipeline_path, experiment_uuid)

        if os.path.isdir(experiment_path):
            shutil.rmtree(experiment_path)

        # clean up parent directory if this experiment removal created empty directories
        remove_dir_if_empty(experiment_pipeline_path)
        remove_dir_if_empty(experiment_project_path)

    def cleanup_fs_removed_projects(fs_removed_projects):
        """Cleanup a project that was removed through the filesystem.

        Currently takes care of removing environment images from docker and the projects records from the db.
        Args:
            fs_removed_projects:

        Returns:

        """
        for removed_proj in fs_removed_projects:
            # TODO: make use of this in the PR where we completely cleanup a project and it's resources when it's
            #  deleted
            # remove experiments related to the project
            # exs_to_remove = Experiment.query.filter(Experiment.project_uuid == removed_proj.uuid).all()
            # for ex in exs_to_remove:
            #     remove_experiment_directory(ex.uuid, ex.pipeline_uuid, ex.project_uuid)
            #     db.session.delete(ex)

            # remove environment images related to the project
            try:
                requests.delete(
                    "http://"
                    + app.config["ORCHEST_API_ADDRESS"]
                    + "/api/environment-images/%s" % removed_proj.uuid
                )
            except Exception as e:
                logging.warning("Failed to delete EnvironmentImage: %s" % e)

            db.session.delete(removed_proj)
        db.session.commit()

        # refresh kernels after change in environments
        populate_kernels(app, db)

    def init_project(project_path: str):
        """Inits an orchest project.

        Given a directory it will detect what parts are missing from the .orchest directory for the project to
        be considered initialized, e.g. the actual .orchest directory, .gitignore file, environments directory, etc.
        As part of process initialization environments are built and kernels refreshed.

        Args:
            project_path: Directory of the project

        Returns:

        """
        projects_dir = os.path.join(app.config["USER_DIR"], "projects")
        full_project_path = os.path.join(projects_dir, project_path)

        new_project = Project(
            uuid=str(uuid.uuid4()),
            path=project_path,
        )
        db.session.add(new_project)
        db.session.commit()

        try:
            # this would actually be created as a collateral effect when populating with default environments,
            # let's not rely on that
            expected_internal_dir = os.path.join(full_project_path, ".orchest")
            if os.path.isfile(expected_internal_dir):
                raise NotADirectoryError(
                    "The expected internal directory (.orchest) is a file."
                )
            elif not os.path.isdir(expected_internal_dir):
                os.makedirs(expected_internal_dir)

            # init the .gitignore file if it is not there already
            expected_git_ignore_file = os.path.join(
                full_project_path, ".orchest", ".gitignore"
            )
            if os.path.isdir(expected_git_ignore_file):
                raise FileExistsError(".orchest/.gitignore is a directory")
            elif not os.path.isfile(expected_git_ignore_file):
                with open(expected_git_ignore_file, "w") as ign_file:
                    ign_file.write(app.config["PROJECT_ORCHEST_GIT_IGNORE_CONTENT"])

            # initialize with default environments only if the project has no environments directory
            expected_env_dir = os.path.join(
                full_project_path, ".orchest", "environments"
            )
            if os.path.isfile(expected_env_dir):
                raise NotADirectoryError(
                    "The expected environments directory (.orchest/environments) is a file."
                )
            elif not os.path.isdir(expected_env_dir):
                populate_default_environments(new_project.uuid)

            # refresh kernels after change in environments, given that  either we added the default environments
            # or the project has environments of its own
            populate_kernels(app, db)

            # build environments on project creation
            build_environments_for_project(new_project.uuid)

        # some calls rely on the project being in the db, like populate_default_environments or populate_kernels,
        # for this reason we need to commit the project to the db before the init actually finishes
        # if an exception is raised during project init we have to cleanup the newly added project from the db
        # TODO: make use of the complete cleanup of a project from orchest once that is implemented, so that we
        #  use the same code path
        except Exception as e:
            db.session.delete(new_project)
            db.session.commit()
            populate_kernels(app, db)
            raise e

    @app.route("/", methods=["GET"])
    def index():

        js_bundle_path = os.path.join(
            app.config["STATIC_DIR"], "js", "dist", "main.bundle.js"
        )
        css_bundle_path = os.path.join(app.config["STATIC_DIR"], "css", "main.css")

        front_end_config = [
<<<<<<< HEAD
            "DOCS_ROOT",
            "FLASK_ENV",
            "ENVIRONMENT_DEFAULTS",
            "TELEMETRY_DISABLED",
=======
            "ENVIRONMENT_DEFAULTS",
            "FLASK_ENV",
            "ORCHEST_WEB_URLS",
>>>>>>> 1c323047
        ]

        front_end_config_internal = ["ORCHEST_SOCKETIO_ENV_BUILDING_NAMESPACE"]

        return render_template(
            "index.html",
            javascript_bundle_hash=get_hash(js_bundle_path),
            css_bundle_hash=get_hash(css_bundle_path),
            user_config=get_user_conf(),
            config_json=flask_json.htmlsafe_dumps(
                {
                    **{key: app.config[key] for key in front_end_config},
                    **{key: getattr(_config, key) for key in front_end_config_internal},
                }
            ),
        )

    @app.route("/async/spawn-update-server", methods=["GET"])
    def spawn_update_server():

        client = docker.from_env()

        run_orchest_ctl(client, ["updateserver"])

        return ""

    @app.route("/heartbeat", methods=["GET"])
    def heartbeat():
        return ""

    @app.route("/async/restart", methods=["POST"])
    def restart_server():

        client = docker.from_env()

        if request.args.get("mode") == "dev":
            run_orchest_ctl(client, ["restart", "--mode=dev"])
        else:
            run_orchest_ctl(client, ["restart"])

        return ""

    @app.route("/async/version", methods=["GET"])
    def version():
        return get_repo_tag()

    @app.route("/async/user-config", methods=["GET", "POST"])
    def user_config():

        if request.method == "POST":

            config = request.form.get("config")

            try:
                # only save if parseable JSON
                json.loads(config)
                save_user_conf_raw(config)

            except json.JSONDecodeError as e:
                logging.debug(e)

            return ""
        else:
            return get_user_conf_raw()

    @app.route(
        "/async/pipelines/delete/<project_uuid>/<pipeline_uuid>", methods=["DELETE"]
    )
    def pipelines_delete(project_uuid, pipeline_uuid):

        if (
            Pipeline.query.filter(Pipeline.uuid == pipeline_uuid)
            .filter(Pipeline.project_uuid == project_uuid)
            .count()
            > 0
        ):

            pipeline_json_path = get_pipeline_path(pipeline_uuid, project_uuid)
            os.remove(pipeline_json_path)

            pipeline = (
                Pipeline.query.filter(Pipeline.uuid == pipeline_uuid)
                .filter(Pipeline.project_uuid == project_uuid)
                .first()
            )
            db.session.delete(pipeline)
            db.session.commit()

            return jsonify({"success": True})
        else:
            return jsonify({"message": "Pipeline could not be found."}), 404

    @app.route("/async/experiments/create", methods=["POST"])
    def experiments_create():

        experiment_uuid = str(uuid.uuid4())

        new_ex = Experiment(
            uuid=experiment_uuid,
            name=request.json["name"],
            pipeline_uuid=request.json["pipeline_uuid"],
            project_uuid=request.json["project_uuid"],
            pipeline_name=request.json["pipeline_name"],
            strategy_json="",
            draft=True,
        )

        db.session.add(new_ex)
        db.session.commit()

        create_experiment_directory(
            experiment_uuid, request.json["pipeline_uuid"], request.json["project_uuid"]
        )

        return jsonify(experiment_schema.dump(new_ex))

    @app.route("/async/pipelineruns/create", methods=["POST"])
    def pipelineruns_create():

        experiment_uuid = request.json["experiment_uuid"]

        for idx, pipeline_run in enumerate(request.json["generated_pipeline_runs"]):
            pr = PipelineRun(
                uuid=request.json["experiment_json"]["pipeline_runs"][idx]["run_uuid"],
                experiment=experiment_uuid,
                parameter_json=pipeline_run,
                id=request.json["pipeline_run_ids"][idx],
            )

            db.session.add(pr)

        db.session.commit()

        return jsonify({"success": True})

    @app.route("/async/pipelines/create/<project_uuid>", methods=["POST"])
    def pipelines_create(project_uuid):

        pipeline_path = request.json["pipeline_path"]

        if (
            Pipeline.query.filter(Pipeline.project_uuid == project_uuid)
            .filter(Pipeline.path == pipeline_path)
            .count()
            == 0
        ):

            pipeline_uuid = str(uuid.uuid4())

            pipeline = Pipeline(
                path=pipeline_path, uuid=pipeline_uuid, project_uuid=project_uuid
            )
            db.session.add(pipeline)
            db.session.commit()

            pipeline_dir = get_pipeline_directory(pipeline_uuid, project_uuid)
            pipeline_json_path = get_pipeline_path(pipeline_uuid, project_uuid)

            os.makedirs(pipeline_dir, exist_ok=True)

            # generate clean pipeline.json
            pipeline_json = {
                "name": request.json["name"],
                "version": "1.0.0",
                "uuid": pipeline_uuid,
                "settings": {"auto_eviction": False},
                "steps": {},
            }

            with open(pipeline_json_path, "w") as pipeline_json_file:
                pipeline_json_file.write(json.dumps(pipeline_json, indent=2))

            return jsonify({"success": True})
        else:
            return (
                jsonify(
                    {"message": "Pipeline already exists at path '%s'." % pipeline_path}
                ),
                409,
            )

    class ImportGitProjectListResource(Resource):
        def post(self):
            n_uuid = str(uuid.uuid4())
            new_task = BackgroundTask(
                task_uuid=n_uuid, task_type="GIT_CLONE_PROJECT", status="PENDING"
            )
            db.session.add(new_task)
            db.session.commit()

            # start the background process in charge of cloning
            file_dir = os.path.dirname(os.path.realpath(__file__))
            args = [
                "python3",
                "-m",
                "scripts.background_tasks",
                "--type",
                "git_clone_project",
                "--uuid",
                n_uuid,
                "--url",
                request.json["url"],
            ]

            project_name = request.json.get("project_name", None)
            if project_name:
                args.append("--path")
                args.append(str(project_name))

            background_task_process = Popen(
                args,
                cwd=os.path.join(file_dir, "../.."),
                stderr=subprocess.STDOUT,
            )

            return background_task_schema.dump(new_task)

    api.add_resource(ImportGitProjectListResource, "/async/projects/import-git")

    @app.route("/async/projects", methods=["GET", "POST", "DELETE"])
    def projects():

        projects_dir = os.path.join(app.config["USER_DIR"], "projects")
        project_paths = [
            name
            for name in os.listdir(projects_dir)
            if os.path.isdir(os.path.join(projects_dir, name))
        ]

        # look for projects that have been removed through the filesystem by the user, cleanup
        # dangling resources
        fs_removed_projects = Project.query.filter(
            Project.path.notin_(project_paths)
        ).all()
        cleanup_fs_removed_projects(fs_removed_projects)

        # detect new projects by detecting directories that were not registered in the db as projects
        existing_project_paths = [
            project.path
            for project in Project.query.filter(Project.path.in_(project_paths)).all()
        ]
        new_project_paths = set(project_paths) - set(existing_project_paths)
        for new_project_path in new_project_paths:
            try:
                init_project(new_project_path)
            except Exception as e:
                logging.error(
                    f"Error during project initialization of {new_project_path}: {e}"
                )

        if request.method == "GET":

            projects = projects_schema.dump(Project.query.all())

            # Get counts for: pipelines, experiments and environments
            for project in projects:
                project["pipeline_count"] = Pipeline.query.filter(
                    Pipeline.project_uuid == project["uuid"]
                ).count()
                project["experiment_count"] = Experiment.query.filter(
                    Experiment.project_uuid == project["uuid"]
                ).count()
                project["environment_count"] = len(get_environments(project["uuid"]))

            return jsonify(projects)

        elif request.method == "DELETE":

            project_uuid = request.json["project_uuid"]

            project = Project.query.filter(Project.uuid == project_uuid).first()

            if project != None:

                project_path = project_uuid_to_path(project_uuid)
                full_project_path = os.path.join(projects_dir, project_path)

                # go through each environment and delete it
                proj_envs = get_environments(project_uuid)
                for env in proj_envs:
                    delete_environment(project_uuid, env.uuid)

                shutil.rmtree(full_project_path)

                db.session.delete(project)
                db.session.commit()

                # refresh kernels after change in environments
                populate_kernels(app, db)

                return jsonify({"message": "Project deleted."})
            else:
                return (
                    jsonify(
                        {"message": "Project not found for UUID %s." % project_uuid}
                    ),
                    404,
                )

        elif request.method == "POST":
            project_path = request.json["name"]

            if project_path not in project_paths:
                full_project_path = os.path.join(projects_dir, project_path)
                if not os.path.isdir(full_project_path):
                    os.makedirs(full_project_path)
                    # note that given the current pattern we have in the GUI, where we POST and then GET projects,
                    # this line does not strictly need to be there, since the new directory will be picked up
                    # on the GET request and initialized, placing it here is more explicit and less relying
                    # on the POST->GET pattern from the GUI
                    try:
                        init_project(project_path)
                    except Exception as e:
                        return (
                            jsonify(
                                {
                                    "message": "Failed to create the project. Error: %s"
                                    % e
                                }
                            ),
                            500,
                        )
                else:
                    return (
                        jsonify({"message": "Project directory already exists."}),
                        409,
                    )
            else:
                return (
                    jsonify({"message": "Project name already exists."}),
                    409,
                )

            return jsonify({"message": "Project created."})

    @app.route("/async/pipelines/<project_uuid>/<pipeline_uuid>", methods=["GET"])
    def pipeline_get(project_uuid, pipeline_uuid):

        pipeline = (
            Pipeline.query.filter(Pipeline.project_uuid == project_uuid)
            .filter(Pipeline.uuid == pipeline_uuid)
            .first()
        )

        if pipeline is None:
            return jsonify({"message": "Pipeline doesn't exist."}), 404
        else:
            return jsonify(pipeline_schema.dump(pipeline))

    @app.route("/async/pipelines/<project_uuid>", methods=["GET"])
    def pipelines_get(project_uuid):

        project_path = project_uuid_to_path(project_uuid)
        project_dir = os.path.join(app.config["USER_DIR"], "projects", project_path)

        if not os.path.isdir(project_dir):
            return jsonify({"message": "Project directory not found."}), 404

        # find all pipelines in project dir
        pipeline_paths = find_pipelines_in_dir(project_dir, project_dir)

        # identify all pipeline paths that are not yet a pipeline
        existing_pipeline_paths = [
            pipeline.path
            for pipeline in Pipeline.query.filter(Pipeline.path.in_(pipeline_paths))
            .filter(Pipeline.project_uuid == project_uuid)
            .all()
        ]

        # TODO: handle existing pipeline assignments
        new_pipeline_paths = set(pipeline_paths) - set(existing_pipeline_paths)

        for new_pipeline_path in new_pipeline_paths:

            # write pipeline uuid to file
            pipeline_json_path = get_pipeline_path(
                None, project_uuid, pipeline_path=new_pipeline_path
            )

            try:
                with open(pipeline_json_path, "r") as json_file:
                    pipeline_json = json.load(json_file)

                file_pipeline_uuid = pipeline_json.get("uuid")

                new_pipeline_uuid = file_pipeline_uuid

                # see if pipeline_uuid is taken
                if (
                    Pipeline.query.filter(Pipeline.uuid == file_pipeline_uuid)
                    .filter(Pipeline.project_uuid == project_uuid)
                    .count()
                    > 0
                    or len(file_pipeline_uuid) == 0
                ):
                    new_pipeline_uuid = str(uuid.uuid4())

                with open(pipeline_json_path, "w") as json_file:
                    pipeline_json["uuid"] = new_pipeline_uuid
                    json_file.write(json.dumps(pipeline_json, indent=2))

                # only commit if writing succeeds
                new_pipeline = Pipeline(
                    uuid=new_pipeline_uuid,
                    path=new_pipeline_path,
                    project_uuid=project_uuid,
                )
                db.session.add(new_pipeline)
                db.session.commit()

            except Exception as e:
                logging.info(e)

        pipelines = Pipeline.query.filter(Pipeline.project_uuid == project_uuid).all()
        pipelines_augmented = []

        for pipeline in pipelines:

            pipeline_json_path = get_pipeline_path(pipeline.uuid, pipeline.project_uuid)

            pipeline_augmented = {
                "uuid": pipeline.uuid,
                "path": pipeline.path,
            }
            if os.path.isfile(pipeline_json_path):
                with open(pipeline_json_path, "r") as json_file:
                    pipeline_json = json.load(json_file)
                    pipeline_augmented["name"] = pipeline_json["name"]
            else:
                pipeline_augmented["name"] = "Warning: pipeline file was not found."

            pipelines_augmented.append(pipeline_augmented)

        json_string = json.dumps({"success": True, "result": pipelines_augmented})

        return json_string, 200, {"content-type": "application/json"}

    @app.route(
        "/async/file-viewer/<project_uuid>/<pipeline_uuid>/<step_uuid>",
        methods=["GET"],
    )
    def file_viewer(project_uuid, pipeline_uuid, step_uuid):

        experiment_uuid = request.args.get("experiment_uuid")
        pipeline_run_uuid = request.args.get("pipeline_run_uuid")

        pipeline_json_path = get_pipeline_path(
            pipeline_uuid, project_uuid, experiment_uuid, pipeline_run_uuid
        )
        pipeline_dir = get_pipeline_directory(
            pipeline_uuid, project_uuid, experiment_uuid, pipeline_run_uuid
        )

        if os.path.isfile(pipeline_json_path):
            with open(pipeline_json_path, "r") as json_file:
                pipeline_json = json.load(json_file)

            try:
                file_path = os.path.join(
                    pipeline_dir, pipeline_json["steps"][step_uuid]["file_path"]
                )
                filename = pipeline_json["steps"][step_uuid]["file_path"]
                step_title = pipeline_json["steps"][step_uuid]["title"]
            except Exception as e:
                logging.info(e)
                return return_404(
                    "Invalid JSON for pipeline %s error: %e" % (pipeline_json_path, e)
                )
        else:
            return return_404(
                "Could not find pipeline.json for pipeline %s" % pipeline_json_path
            )

        file_ext = file_path.split(".")[-1]
        file_content = ""

        if file_ext == "ipynb":
            if os.path.isfile(file_path):
                try:

                    html_exporter = HTMLExporter()
                    (file_content, _) = html_exporter.from_filename(file_path)

                except IOError as error:
                    logging.info(
                        "Error opening notebook file %s error: %s" % (file_path, error)
                    )
                    return return_404("Could not find notebook file %s" % file_path)
        else:
            try:
                with open(file_path) as file:
                    file_content = file.read()
            except (IOError, Exception) as e:
                return jsonify({"message": "Could not read file."}), 500

        return jsonify(
            {
                "ext": file_ext,
                "content": file_content,
                "step_title": step_title,
                "filename": filename,
            }
        )

    @app.route(
        "/async/pipelines/json/<project_uuid>/<pipeline_uuid>", methods=["GET", "POST"]
    )
    def pipelines_json(project_uuid, pipeline_uuid):

        pipeline_json_path = get_pipeline_path(
            pipeline_uuid,
            project_uuid,
            request.args.get("experiment_uuid"),
            request.args.get("pipeline_run_uuid"),
        )

        if request.method == "POST":

            pipeline_directory = get_pipeline_directory(
                pipeline_uuid,
                project_uuid,
                request.args.get("experiment_uuid"),
                request.args.get("pipeline_run_uuid"),
            )

            # parse JSON
            pipeline_json = json.loads(request.form.get("pipeline_json"))

            # first create all files part of pipeline_json definition
            # TODO: consider removing other files (no way to do this reliably,
            # special case might be rename)
            create_pipeline_files(pipeline_json, pipeline_directory, project_uuid)

            # side effect: for each Notebook in de pipeline.json set the correct kernel
            pipeline_set_notebook_kernels(
                pipeline_json, pipeline_directory, project_uuid
            )

            with open(pipeline_json_path, "w") as json_file:
                json_file.write(json.dumps(pipeline_json, indent=2))

            # Analytics call
            send_anonymized_pipeline_definition(app, pipeline_json)

            return jsonify({"message": "Successfully saved pipeline."})

        elif request.method == "GET":

            if not os.path.isfile(pipeline_json_path):
                return (
                    jsonify(
                        {
                            "success": False,
                            "reason": ".orchest file doesn't exist at location %s"
                            % pipeline_json_path,
                        }
                    ),
                    404,
                )
            else:
                with open(pipeline_json_path) as json_file:
                    return jsonify({"success": True, "pipeline_json": json_file.read()})

            return ""

    @app.route(
        "/async/file-picker-tree/pipeline-cwd/<project_uuid>/<pipeline_uuid>",
        methods=["GET"],
    )
    def pipeline_cwd(project_uuid, pipeline_uuid):

        pipeline_dir = get_pipeline_directory(pipeline_uuid, project_uuid)
        project_dir = get_project_directory(project_uuid)
        cwd = pipeline_dir.replace(project_dir, "")

        return jsonify({"cwd": cwd})

    @app.route("/async/file-picker-tree/<project_uuid>", methods=["GET"])
    def get_file_picker_tree(project_uuid):

        allowed_file_extensions = ["ipynb", "R", "py", "sh"]

        project_dir = get_project_directory(project_uuid)

        if not os.path.isdir(project_dir):
            return jsonify({"message": "Project dir %s not found." % project_dir}), 404

        tree = {"type": "directory", "root": True, "name": "/", "children": []}

        dir_nodes = {}

        dir_nodes[project_dir] = tree

        for root, dirs, files in os.walk(project_dir):

            # exclude directories that start with "." from file_picker
            dirs[:] = [dirname for dirname in dirs if not dirname.startswith(".")]

            for dirname in dirs:

                dir_path = os.path.join(root, dirname)
                dir_node = {
                    "type": "directory",
                    "name": dirname,
                    "children": [],
                }

                dir_nodes[dir_path] = dir_node
                dir_nodes[root]["children"].append(dir_node)

            for filename in files:

                if filename.split(".")[-1] in allowed_file_extensions:
                    file_node = {
                        "type": "file",
                        "name": filename,
                    }

                    # this key should always exist
                    try:
                        dir_nodes[root]["children"].append(file_node)
                    except KeyError as e:
                        logging.error(
                            "Key %s does not exist in dir_nodes %s. Error: %s"
                            % (root, dir_nodes, e)
                        )
                    except Exception as e:
                        logging.error("Error: %e" % e)

        return jsonify(tree)

    @app.route("/async/project-files/create/<project_uuid>", methods=["POST"])
    def create_project_file(project_uuid):
        """Create project file in specified directory within project."""

        project_dir = get_project_directory(project_uuid)

        # Client sends absolute path relative to project root, hence starting /
        # is removed.
        file_path = os.path.join(project_dir, request.json["file_path"][1:])

        if os.path.isfile(file_path):
            return jsonify({"message": "File already exists."}), 409

        try:
            open(file_path, "a").close()
            return jsonify({"message": "File created."})
        except IOError as e:
            logging.error("Could not create file at %s. Error: %s" % (file_path, e))

    @app.route(
        "/async/project-files/exists/<project_uuid>/<pipeline_uuid>", methods=["POST"]
    )
    def project_file_exists(project_uuid, pipeline_uuid):
        """Check whether file exists"""

        pipeline_dir = get_pipeline_directory(pipeline_uuid, project_uuid)
        file_path = os.path.join(pipeline_dir, request.json["relative_path"])

        if os.path.isfile(file_path):
            return jsonify({"message": "File exists."})
        else:
            return jsonify({"message": "File does not exists."}), 404<|MERGE_RESOLUTION|>--- conflicted
+++ resolved
@@ -629,16 +629,11 @@
         css_bundle_path = os.path.join(app.config["STATIC_DIR"], "css", "main.css")
 
         front_end_config = [
-<<<<<<< HEAD
             "DOCS_ROOT",
             "FLASK_ENV",
+            "TELEMETRY_DISABLED",
             "ENVIRONMENT_DEFAULTS",
-            "TELEMETRY_DISABLED",
-=======
-            "ENVIRONMENT_DEFAULTS",
-            "FLASK_ENV",
             "ORCHEST_WEB_URLS",
->>>>>>> 1c323047
         ]
 
         front_end_config_internal = ["ORCHEST_SOCKETIO_ENV_BUILDING_NAMESPACE"]
