--- conflicted
+++ resolved
@@ -12,14 +12,9 @@
 from flask_marshmallow import Marshmallow
 from flask_restful import Api, Resource, HTTPException
 from nbconvert import HTMLExporter
-<<<<<<< HEAD
 import requests
+import sqlalchemy
 from sqlalchemy.sql.expression import not_
-=======
-from subprocess import Popen
-import sqlalchemy
-
->>>>>>> 3d610875
 
 from app.utils import (
     get_hash,
@@ -1069,7 +1064,7 @@
                 try:
                     init_project(project_path)
                 except Exception as e:
-                    logging.error(
+                    app.logger.error(
                         "Failed to create the project. Error: %s (%s)" % (e, type(e))
                     )
                     return (
