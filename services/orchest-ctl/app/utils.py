--- conflicted
+++ resolved
@@ -128,14 +128,10 @@
 def is_dangling(image: Mapping) -> bool:
     """Checks whether the given image is to be considered dangling."""
     tags = image["RepoTags"]
-<<<<<<< HEAD
     return not tags or "<none>:<none>" in tags
-=======
-    return not tags or (len(tags) == 1 and tags[0] == "<none>:<none>")
 
 
 # orchest <arguments> cmd <arguments>, excluding the use of cmd as an
 # argument, so that "orchest --update update" would match but
 # "orchest update update" would not.
-ctl_command_pattern = r"^orchest(\s+(?!{cmd}\b)\S+)*\s+{cmd}(\s+(?!{cmd}\b)\S+)*\s*$"
->>>>>>> 63821961
+ctl_command_pattern = r"^orchest(\s+(?!{cmd}\b)\S+)*\s+{cmd}(\s+(?!{cmd}\b)\S+)*\s*$"