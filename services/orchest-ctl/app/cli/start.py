import logging
from enum import Enum
from typing import Optional

import typer

from app.orchest import OrchestApp
from app.spec import get_container_config, inject_dict

logger = logging.getLogger(__name__)


def _default(
    ctx: typer.Context,
    port: Optional[int] = typer.Option(
        8000, help="The port the Orchest webserver will listen on."
    ),
):
    if ctx.invoked_subcommand is None:
        reg(port=port)


typer_app = typer.Typer(
    name="start",
    invoke_without_command=True,
    add_completion=False,
    help="""
    Start Orchest.
    """,
    epilog="Run 'orchest start COMMAND --help' for more information on a command.",
    callback=_default,
)

app = OrchestApp()


class LogLevel(str, Enum):
    DEBUG = "DEBUG"
    INFO = "INFO"
    WARNING = "WARNING"
    ERROR = "ERROR"


@typer_app.command()
def reg(
    port: Optional[int] = typer.Option(
        8000, help="The port the Orchest webserver will listen on."
    )
):
    """
    Start Orchest regularly.

    This is the default mode in which Orchest is started. Alias:

    \b
        orchest start [OPTIONS]
    """
    container_config = get_container_config("reg")

    port_bind: dict = {
        "nginx-proxy": {
            "HostConfig": {
                "PortBindings": {
                    "80/tcp": [{"HostPort": f"{port}"}],
                },
            },
        },
    }
    inject_dict(container_config, port_bind, overwrite=True)
    app.start(container_config)


@typer_app.command()
def dev(
    port: Optional[int] = typer.Option(
        8000, help="The port the Orchest webserver will listen on."
    ),
    log_level: Optional[LogLevel] = typer.Option(
        None,
        "-l",
        "--log-level",
        show_default=False,
        help="Log level inside the application.",
    ),
):
    """
    Start Orchest in DEV mode.

    Starting Orchest in DEV mode mounts the repository code from the
    filesystem (and thus adhering to branches) to the appropriate paths
    in the Docker containers. This allows for active code changes being
    reflected inside the application.
    """
    container_config = get_container_config("dev")

    port_bind: dict = {
        "nginx-proxy": {
            "HostConfig": {
                "PortBindings": {
                    "80/tcp": [{"HostPort": f"{port}"}],
                },
            },
        },
    }
    inject_dict(container_config, port_bind, overwrite=True)

    if log_level is not None:
<<<<<<< HEAD
        logging_env = f"ORCHEST_LOG_LEVEL={log_level.value}"
        log_levels: dict = {
            "orchest-webserver": {
                "Env": [logging_env],
            },
            "orchest-api": {
                "Env": [logging_env],
            },
            "auth-server": {
                "Env": [logging_env],
            },
            "celery-worker": {
                "Env": [logging_env],
            },
        }
        inject_dict(container_config, log_levels, overwrite=False)

    logger.info(
        "Starting Orchest in DEV mode. This mounts host directories "
        "to monitor for source code changes."
    )
    app.start(container_config)
=======
        containers = [
            "orchest/orchest-api:latest",
            "orchest/orchest-webserver:latest",
            "orchest/auth-server:latest",
            "orchest/celery-worker:latest",
        ]
        for c in containers:
            config.CONTAINER_MAPPING[c]["environment"][
                "ORCHEST_LOG_LEVEL"
            ] = log_level.value

    config.RUN_MODE = "dev"
    cmdline.start()
>>>>>>> 474919b1
<|MERGE_RESOLUTION|>--- conflicted
+++ resolved
@@ -105,7 +105,6 @@
     inject_dict(container_config, port_bind, overwrite=True)
 
     if log_level is not None:
-<<<<<<< HEAD
         logging_env = f"ORCHEST_LOG_LEVEL={log_level.value}"
         log_levels: dict = {
             "orchest-webserver": {
@@ -127,19 +126,4 @@
         "Starting Orchest in DEV mode. This mounts host directories "
         "to monitor for source code changes."
     )
-    app.start(container_config)
-=======
-        containers = [
-            "orchest/orchest-api:latest",
-            "orchest/orchest-webserver:latest",
-            "orchest/auth-server:latest",
-            "orchest/celery-worker:latest",
-        ]
-        for c in containers:
-            config.CONTAINER_MAPPING[c]["environment"][
-                "ORCHEST_LOG_LEVEL"
-            ] = log_level.value
-
-    config.RUN_MODE = "dev"
-    cmdline.start()
->>>>>>> 474919b1
+    app.start(container_config)