--- conflicted
+++ resolved
@@ -3,18 +3,11 @@
 from app.errors import ENVVariableNotFound
 
 
-<<<<<<< HEAD
 # Can either be "normal" or "dev"
 RUN_MODE = "normal"
 
 # Can either be "normal" or "web"
 UPDATE_MODE = "normal"
-=======
-# Can either be "reg" or "dev"
-RUN_MODE = "reg"
-# Can either be "reg" or "web"
-UPDATE_MODE = "reg"
->>>>>>> 28a3e039
 
 DOCKER_NETWORK = "orchest"
 
@@ -122,7 +115,6 @@
     },
     "orchestsoftware/file-manager:latest": {
         "name": "file-manager",
-<<<<<<< HEAD
         "mounts": [
             {"source": ENVS["HOST_USER_DIR"], "target": "/userdir"},
         ],
@@ -133,13 +125,6 @@
             "80/tcp": 8000,
             "443/tcp": 443,
         },
-=======
-        "mounts": [{"source": ENVS["HOST_USER_DIR"], "target": "/userdir"},],
-    },
-    "orchestsoftware/nginx-proxy:latest": {
-        "name": "nginx-proxy",
-        "ports": {"80/tcp": 8000, "443/tcp": 443,},
->>>>>>> 28a3e039
         "mounts": [],  # dynamically added in start() based on presence of certs on host
     },
     "orchestsoftware/update-server:latest": {
